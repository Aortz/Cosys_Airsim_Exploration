// Copyright (c) Microsoft Corporation. All rights reserved.
// Licensed under the MIT License.

#include "common/common_utils/StrictMode.hpp"
STRICT_MODE_OFF
#ifndef RPCLIB_MSGPACK
#define RPCLIB_MSGPACK clmdep_msgpack
#endif // !RPCLIB_MSGPACK
#include "rpc/rpc_error.h"
STRICT_MODE_ON

#include "vehicles/multirotor/api/MultirotorRpcLibClient.hpp"
#include "common/common_utils/FileSystem.hpp"
#include <iostream>
#include <chrono>

int main() 
{
    using namespace msr::airlib;

    msr::airlib::MultirotorRpcLibClient client;
    typedef ImageCaptureBase::ImageRequest ImageRequest;
    typedef ImageCaptureBase::ImageResponse ImageResponse;
    typedef ImageCaptureBase::ImageType ImageType;
    typedef common_utils::FileSystem FileSystem;
    
    try {
        client.confirmConnection();

<<<<<<< HEAD
        std::cout << "Press Enter to get FPV image" << std::endl; std::cin.get();
        vector<ImageRequest> request = { ImageRequest("0", ImageType::Scene), ImageRequest("1", ImageType::DepthPlanar, true) };
=======
        std::cout << "Press Enter to get FPV image" << std::endl;
        std::cin.get();

        vector<ImageRequest> request{ ImageRequest("0", ImageType::Scene), ImageRequest("1", ImageType::DepthPlanner, true) };
>>>>>>> b5d9fb2c
        const vector<ImageResponse>& response = client.simGetImages(request);
        std::cout << "# of images received: " << response.size() << std::endl;

        if (response.size() > 0) {
            std::cout << "Enter path with ending separator to save images (leave empty for no save)" << std::endl; 
            std::string path;
            std::getline(std::cin, path);

            for (const ImageResponse& image_info : response) {
                std::cout << "Image uint8 size: " << image_info.image_data_uint8.size() << std::endl;
                std::cout << "Image float size: " << image_info.image_data_float.size() << std::endl;

                if (path != "") {
                    std::string file_path = FileSystem::combine(path, std::to_string(image_info.time_stamp));
                    if (image_info.pixels_as_float) {
                        Utils::writePFMfile(image_info.image_data_float.data(), image_info.width, image_info.height,
                            file_path + ".pfm");
                    }
                    else {
                        std::ofstream file(file_path + ".png", std::ios::binary);
                        file.write(reinterpret_cast<const char*>(image_info.image_data_uint8.data()), image_info.image_data_uint8.size());
                        file.close();
                    }
                }
            }
        }

        std::cout << "Press Enter to arm the drone" << std::endl;
        std::cin.get();

        client.enableApiControl(true);
        client.armDisarm(true);

        auto barometer_data = client.getBarometerData();
        std::cout << "Barometer data \n" 
            << "barometer_data.time_stamp \t" << barometer_data.time_stamp << std::endl
            << "barometer_data.altitude \t" << barometer_data.altitude << std::endl
            << "barometer_data.pressure \t" << barometer_data.pressure << std::endl
            << "barometer_data.qnh \t" << barometer_data.qnh << std::endl;

        auto imu_data = client.getImuData();
        std::cout << "IMU data \n" 
            << "imu_data.time_stamp \t" << imu_data.time_stamp << std::endl 
            << "imu_data.orientation \t" << imu_data.orientation << std::endl 
            << "imu_data.angular_velocity \t" << imu_data.angular_velocity << std::endl 
            << "imu_data.linear_acceleration \t" << imu_data.linear_acceleration << std::endl;

        auto gps_data = client.getGpsData();
        std::cout << "GPS data \n" 
            << "gps_data.time_stamp \t" << gps_data.time_stamp << std::endl 
            << "gps_data.gnss.time_utc \t" << gps_data.gnss.time_utc << std::endl
            << "gps_data.gnss.geo_point \t" << gps_data.gnss.geo_point << std::endl
            << "gps_data.gnss.eph \t" << gps_data.gnss.eph << std::endl
            << "gps_data.gnss.epv \t" << gps_data.gnss.epv << std::endl
            << "gps_data.gnss.velocity \t" << gps_data.gnss.velocity << std::endl
            << "gps_data.gnss.fix_type \t" << gps_data.gnss.fix_type << std::endl;

        auto magnetometer_data = client.getMagnetometerData();
        std::cout << "Magnetometer data \n" 
            << "magnetometer_data.time_stamp \t" << magnetometer_data.time_stamp << std::endl 
            << "magnetometer_data.magnetic_field_body \t" << magnetometer_data.magnetic_field_body << std::endl; 
            // << "magnetometer_data.magnetic_field_covariance" << magnetometer_data.magnetic_field_covariance // not implemented in sensor

        std::cout << "Press Enter to takeoff" << std::endl; std::cin.get();
        float takeoff_timeout = 5; 
        client.takeoffAsync(takeoff_timeout)->waitOnLastTask();

        // switch to explicit hover mode so that this is the fall back when 
        // move* commands are finished.
        std::this_thread::sleep_for(std::chrono::duration<double>(5));
        client.hoverAsync()->waitOnLastTask();

        std::cout << "Press Enter to fly in a 10m box pattern at 3 m/s velocity" << std::endl; std::cin.get();
        // moveByVelocityZ is an offboard operation, so we need to set offboard mode.
        client.enableApiControl(true); 

        auto position = client.getMultirotorState().getPosition();
        float z = position.z(); // current position (NED coordinate system).  
        const float speed = 3.0f;
        const float size = 10.0f; 
        const float duration = size / speed;
        DrivetrainType drivetrain = DrivetrainType::ForwardOnly;
        YawMode yaw_mode(true, 0);

        std::cout << "moveByVelocityZ(" << speed << ", 0, " << z << "," << duration << ")" << std::endl;
        client.moveByVelocityZAsync(speed, 0, z, duration, drivetrain, yaw_mode);
        std::this_thread::sleep_for(std::chrono::duration<double>(duration));
        std::cout << "moveByVelocityZ(0, " << speed << "," << z << "," << duration << ")" << std::endl;
        client.moveByVelocityZAsync(0, speed, z, duration, drivetrain, yaw_mode);
        std::this_thread::sleep_for(std::chrono::duration<double>(duration));
        std::cout << "moveByVelocityZ(" << -speed << ", 0, " << z << "," << duration << ")" << std::endl;
        client.moveByVelocityZAsync(-speed, 0, z, duration, drivetrain, yaw_mode);
        std::this_thread::sleep_for(std::chrono::duration<double>(duration));
        std::cout << "moveByVelocityZ(0, " << -speed << "," << z << "," << duration << ")" << std::endl;
        client.moveByVelocityZAsync(0, -speed, z, duration, drivetrain, yaw_mode);
        std::this_thread::sleep_for(std::chrono::duration<double>(duration));

        client.hoverAsync()->waitOnLastTask();

        std::cout << "Press Enter to land" << std::endl; std::cin.get();
        client.landAsync()->waitOnLastTask();

        std::cout << "Press Enter to disarm" << std::endl; std::cin.get();
        client.armDisarm(false);

    }
    catch (rpc::rpc_error&  e) {
        std::string msg = e.get_error().as<std::string>();
        std::cout << "Exception raised by the API, something went wrong." << std::endl << msg << std::endl;
    }

    return 0;
}
<|MERGE_RESOLUTION|>--- conflicted
+++ resolved
@@ -27,15 +27,10 @@
     try {
         client.confirmConnection();
 
-<<<<<<< HEAD
+
         std::cout << "Press Enter to get FPV image" << std::endl; std::cin.get();
         vector<ImageRequest> request = { ImageRequest("0", ImageType::Scene), ImageRequest("1", ImageType::DepthPlanar, true) };
-=======
-        std::cout << "Press Enter to get FPV image" << std::endl;
-        std::cin.get();
-
-        vector<ImageRequest> request{ ImageRequest("0", ImageType::Scene), ImageRequest("1", ImageType::DepthPlanner, true) };
->>>>>>> b5d9fb2c
+      
         const vector<ImageResponse>& response = client.simGetImages(request);
         std::cout << "# of images received: " << response.size() << std::endl;
 
@@ -148,4 +143,4 @@
     }
 
     return 0;
-}
+}