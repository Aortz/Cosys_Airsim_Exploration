--- conflicted
+++ resolved
@@ -78,11 +78,7 @@
 
         bEnableExceptions = true;
 
-<<<<<<< HEAD
-        PublicDependencyModuleNames.AddRange(new string[] { "Core", "CoreUObject", "Engine", "InputCore", "ImageWrapper", "RenderCore", "RHI", "PhysXVehicles", "PhysXVehicleLib", "PhysX", "APEX", "PhysicsCore", "Landscape" });
-=======
         PublicDependencyModuleNames.AddRange(new string[] { "Core", "CoreUObject", "Engine", "InputCore", "ImageWrapper", "RenderCore", "RHI", "AssetRegistry", "PhysicsCore", "PhysXVehicles", "PhysXVehicleLib", "PhysX", "APEX", "Landscape", "CinematicCamera" });
->>>>>>> 9c84fc13
         PrivateDependencyModuleNames.AddRange(new string[] { "UMG", "Slate", "SlateCore" });
 
         //suppress VC++ proprietary warnings
