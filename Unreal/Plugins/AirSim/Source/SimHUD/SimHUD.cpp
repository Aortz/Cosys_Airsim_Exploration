#include "SimHUD.h"
#include "UObject/ConstructorHelpers.h"
#include "Kismet/KismetSystemLibrary.h"
#include "Misc/FileHelper.h"

#include "Vehicles/Multirotor/SimModeWorldMultiRotor.h"
#include "Vehicles/Car/SimModeCar.h"
#include "Vehicles/SkidSteer/SimModeSkidVehicle.h"
#include "Vehicles/ComputerVision/SimModeComputerVision.h"

#include "common/AirSimSettings.hpp"
#include <stdexcept>

ASimHUD::ASimHUD()
{
    static ConstructorHelpers::FClassFinder<UUserWidget> hud_widget_class(TEXT("WidgetBlueprint'/AirSim/Blueprints/BP_SimHUDWidget'"));
    widget_class_ = hud_widget_class.Succeeded() ? hud_widget_class.Class : nullptr;
}

void ASimHUD::BeginPlay()
{
    Super::BeginPlay();

    try {
        UAirBlueprintLib::OnBeginPlay();
        initializeSettings();
        loadLevel();

        // Prevent a MavLink connection being established if changing levels
        if (map_changed_) return;

        setUnrealEngineSettings();
        createSimMode();
        createMainWidget();
        setupInputBindings();
        if (simmode_)
            simmode_->startApiServer();
    }
    catch (std::exception& ex) {
        UAirBlueprintLib::LogMessageString("Error at startup: ", ex.what(), LogDebugLevel::Failure);
        //FGenericPlatformMisc::PlatformInit();
        //FGenericPlatformMisc::MessageBoxExt(EAppMsgType::Ok, TEXT("Error at Startup"), ANSI_TO_TCHAR(ex.what()));
        UAirBlueprintLib::ShowMessage(EAppMsgType::Ok, std::string("Error at startup: ") + ex.what(), "Error");
    }
}

void ASimHUD::Tick(float DeltaSeconds)
{
    if (simmode_ && simmode_->EnableReport)
        widget_->updateDebugReport(simmode_->getDebugReport());
}

void ASimHUD::EndPlay(const EEndPlayReason::Type EndPlayReason)
{
    if (simmode_)
        simmode_->stopApiServer();

    if (widget_) {
        widget_->Destruct();
        widget_ = nullptr;
    }
    if (simmode_) {
        simmode_->Destroy();
        simmode_ = nullptr;
    }

    UAirBlueprintLib::OnEndPlay();

    Super::EndPlay(EndPlayReason);
}

void ASimHUD::toggleRecordHandler()
{
    simmode_->toggleRecording();
}

void ASimHUD::inputEventToggleRecording()
{
    toggleRecordHandler();
}

void ASimHUD::inputEventToggleReport()
{
    simmode_->EnableReport = !simmode_->EnableReport;
    widget_->setReportVisible(simmode_->EnableReport);
}

void ASimHUD::inputEventToggleHelp()
{
    widget_->toggleHelpVisibility();
}

void ASimHUD::inputEventToggleTrace()
{
    simmode_->toggleTraceAll();
}

void ASimHUD::updateWidgetSubwindowVisibility()
{
    for (int window_index = 0; window_index < AirSimSettings::kSubwindowCount; ++window_index) {
        APIPCamera* camera = subwindow_cameras_[window_index];
        ImageType camera_type = getSubWindowSettings().at(window_index).image_type;

        bool is_visible = getSubWindowSettings().at(window_index).visible && camera != nullptr;

        if (camera != nullptr) {
            camera->setCameraTypeEnabled(camera_type, is_visible);
            //sub-window captures don't count as a request, set bCaptureEveryFrame and bCaptureOnMovement to display so we can show correctly the subwindow
            camera->setCameraTypeUpdate(camera_type, false);
        }

        widget_->setSubwindowVisibility(window_index,
                                        is_visible,
                                        is_visible ? camera->getRenderTarget(camera_type, false) : nullptr);
    }
}

bool ASimHUD::isWidgetSubwindowVisible(int window_index)
{
    return widget_->getSubwindowVisibility(window_index) != 0;
}

void ASimHUD::toggleSubwindowVisibility(int window_index)
{
    getSubWindowSettings().at(window_index).visible = !getSubWindowSettings().at(window_index).visible;
    updateWidgetSubwindowVisibility();
}

void ASimHUD::inputEventToggleSubwindow0()
{
    toggleSubwindowVisibility(0);
}

void ASimHUD::inputEventToggleSubwindow1()
{
    toggleSubwindowVisibility(1);
}

void ASimHUD::inputEventToggleSubwindow2()
{
    toggleSubwindowVisibility(2);
}

void ASimHUD::inputEventToggleAll()
{
    getSubWindowSettings().at(0).visible = !getSubWindowSettings().at(0).visible;
    getSubWindowSettings().at(1).visible = getSubWindowSettings().at(2).visible = getSubWindowSettings().at(0).visible;
    updateWidgetSubwindowVisibility();
}

void ASimHUD::createMainWidget()
{
    //create main widget
    if (widget_class_ != nullptr) {
        APlayerController* player_controller = this->GetWorld()->GetFirstPlayerController();
        auto* pawn = player_controller->GetPawn();
        if (pawn) {
            std::string pawn_name = std::string(TCHAR_TO_ANSI(*pawn->GetName()));
            Utils::log(pawn_name);
        }
        else {
            UAirBlueprintLib::ShowMessage(EAppMsgType::Ok, std::string("There were no compatible vehicles created for current SimMode! Check your settings.json."), "Error");
            UAirBlueprintLib::LogMessage(TEXT("There were no compatible vehicles created for current SimMode! Check your settings.json."), TEXT(""), LogDebugLevel::Failure);
        }

        widget_ = CreateWidget<USimHUDWidget>(player_controller, widget_class_);
    }
    else {
        widget_ = nullptr;
        UAirBlueprintLib::LogMessage(TEXT("Cannot instantiate BP_SimHUDWidget blueprint!"), TEXT(""), LogDebugLevel::Failure);
    }

    initializeSubWindows();

    widget_->AddToViewport();

    //synchronize PIP views
    widget_->initializeForPlay();
    if (simmode_)
        widget_->setReportVisible(simmode_->EnableReport);
    widget_->setOnToggleRecordingHandler(std::bind(&ASimHUD::toggleRecordHandler, this));
    widget_->setRecordButtonVisibility(AirSimSettings::singleton().is_record_ui_visible);
    updateWidgetSubwindowVisibility();
}

void ASimHUD::setUnrealEngineSettings()
{
    //TODO: should we only do below on SceneCapture2D components and cameras?
    //avoid motion blur so capture images don't get
    //GetWorld()->GetGameViewport()->GetEngineShowFlags()->SetMotionBlur(false);

    //use two different methods to set console var because sometime it doesn't seem to work
    static const auto custom_depth_var = IConsoleManager::Get().FindConsoleVariable(TEXT("r.CustomDepth"));
    custom_depth_var->Set(3);

    //Equivalent to enabling Custom Stencil in Project > Settings > Rendering > Postprocessing
    UKismetSystemLibrary::ExecuteConsoleCommand(GetWorld(), FString("r.CustomDepth 3"));

    //during startup we init stencil IDs to random hash and it takes long time for large environments
    //we get error that GameThread has timed out after 30 sec waiting on render thread
    static const auto render_timeout_var = IConsoleManager::Get().FindConsoleVariable(TEXT("g.TimeoutForBlockOnRenderFence"));
    render_timeout_var->Set(300000);
}

void ASimHUD::setupInputBindings()
{
    UAirBlueprintLib::EnableInput(this);

    UAirBlueprintLib::BindActionToKey("inputEventToggleRecording", EKeys::R, this, &ASimHUD::inputEventToggleRecording);
    UAirBlueprintLib::BindActionToKey("InputEventToggleReport", EKeys::Semicolon, this, &ASimHUD::inputEventToggleReport);
    UAirBlueprintLib::BindActionToKey("InputEventToggleHelp", EKeys::F1, this, &ASimHUD::inputEventToggleHelp);
    UAirBlueprintLib::BindActionToKey("InputEventToggleTrace", EKeys::T, this, &ASimHUD::inputEventToggleTrace);

    UAirBlueprintLib::BindActionToKey("InputEventToggleSubwindow0", EKeys::One, this, &ASimHUD::inputEventToggleSubwindow0);
    UAirBlueprintLib::BindActionToKey("InputEventToggleSubwindow1", EKeys::Two, this, &ASimHUD::inputEventToggleSubwindow1);
    UAirBlueprintLib::BindActionToKey("InputEventToggleSubwindow2", EKeys::Three, this, &ASimHUD::inputEventToggleSubwindow2);
    UAirBlueprintLib::BindActionToKey("InputEventToggleAll", EKeys::Zero, this, &ASimHUD::inputEventToggleAll);
}

void ASimHUD::initializeSettings()
{
    std::string settingsText;
    if (getSettingsText(settingsText))
        AirSimSettings::initializeSettings(settingsText);
    else
        AirSimSettings::createDefaultSettingsFile();

    AirSimSettings::singleton().load(std::bind(&ASimHUD::getSimModeFromUser, this));
    for (const auto& warning : AirSimSettings::singleton().warning_messages) {
        UAirBlueprintLib::LogMessageString(warning, "", LogDebugLevel::Failure);
    }
    for (const auto& error : AirSimSettings::singleton().error_messages) {
        UAirBlueprintLib::ShowMessage(EAppMsgType::Ok, error, "settings.json");
    }
}

const std::vector<ASimHUD::AirSimSettings::SubwindowSetting>& ASimHUD::getSubWindowSettings() const
{
    return AirSimSettings::singleton().subwindow_settings;
}

std::vector<ASimHUD::AirSimSettings::SubwindowSetting>& ASimHUD::getSubWindowSettings()
{
    return AirSimSettings::singleton().subwindow_settings;
}

std::string ASimHUD::getSimModeFromUser()
{
    if (EAppReturnType::No == UAirBlueprintLib::ShowMessage(EAppMsgType::YesNo,
                                                            "Would you like to use car simulation? Choose no to use quadrotor simulation.",
                                                            "Choose Vehicle")) {
        return AirSimSettings::kSimModeTypeMultirotor;
    }
    else
        return AirSimSettings::kSimModeTypeCar;
}

void ASimHUD::loadLevel()
{
    UAirBlueprintLib::RunCommandOnGameThread([&]() { this->map_changed_ = UAirBlueprintLib::loadLevel(this->GetWorld(), FString(AirSimSettings::singleton().level_name.c_str())); }, true);
}

void ASimHUD::createSimMode()
{
    std::string simmode_name = AirSimSettings::singleton().simmode_name;
    
    FActorSpawnParameters simmode_spawn_params;
    simmode_spawn_params.SpawnCollisionHandlingOverride = ESpawnActorCollisionHandlingMethod::AdjustIfPossibleButAlwaysSpawn;

    //spawn at origin. We will use this to do global NED transforms, for ex, non-vehicle objects in environment
    if (simmode_name == AirSimSettings::kSimModeTypeMultirotor)
        simmode_ = this->GetWorld()->SpawnActor<ASimModeWorldMultiRotor>(FVector::ZeroVector,
                                                                         FRotator::ZeroRotator,
                                                                         simmode_spawn_params);
    else if (simmode_name == AirSimSettings::kSimModeTypeCar)
        simmode_ = this->GetWorld()->SpawnActor<ASimModeCar>(FVector::ZeroVector,
<<<<<<< HEAD
			FRotator::ZeroRotator, simmode_spawn_params);
	else if (simmode_name == "SkidVehicle")
		simmode_ = this->GetWorld()->SpawnActor<ASimModeSkidVehicle>(FVector::ZeroVector,
			FRotator::ZeroRotator, simmode_spawn_params);
    else if (simmode_name == "ComputerVision")
=======
                                                             FRotator::ZeroRotator,
                                                             simmode_spawn_params);
    else if (simmode_name == AirSimSettings::kSimModeTypeComputerVision)
>>>>>>> 9c84fc13
        simmode_ = this->GetWorld()->SpawnActor<ASimModeComputerVision>(FVector::ZeroVector,
                                                                        FRotator::ZeroRotator,
                                                                        simmode_spawn_params);
    else {
        UAirBlueprintLib::ShowMessage(EAppMsgType::Ok, std::string("SimMode is not valid: ") + simmode_name, "Error");
        UAirBlueprintLib::LogMessageString("SimMode is not valid: ", simmode_name, LogDebugLevel::Failure);
    }
}

void ASimHUD::initializeSubWindows()
{
    if (!simmode_)
        return;

    auto default_vehicle_sim_api = simmode_->getVehicleSimApi();

    if (default_vehicle_sim_api) {
        auto camera_count = default_vehicle_sim_api->getCameraCount();

        //setup defaults
        if (camera_count > 0) {
            subwindow_cameras_[0] = default_vehicle_sim_api->getCamera("");
            subwindow_cameras_[1] = default_vehicle_sim_api->getCamera(""); //camera_count > 3 ? 3 : 0
            subwindow_cameras_[2] = default_vehicle_sim_api->getCamera(""); //camera_count > 4 ? 4 : 0
        }
        else
            subwindow_cameras_[0] = subwindow_cameras_[1] = subwindow_cameras_[2] = nullptr;
    }

    for (const auto& setting : getSubWindowSettings()) {
        APIPCamera* camera = simmode_->getCamera(msr::airlib::CameraDetails(setting.camera_name, setting.vehicle_name, setting.external));
        if (camera)
            subwindow_cameras_[setting.window_index] = camera;
        else
            UAirBlueprintLib::LogMessageString("Invalid Camera settings in <SubWindows> element",
                                               std::to_string(setting.window_index),
                                               LogDebugLevel::Failure);
    }
}

FString ASimHUD::getLaunchPath(const std::string& filename)
{
    FString launch_rel_path = FPaths::LaunchDir();
    FString abs_path = FPaths::ConvertRelativePathToFull(launch_rel_path);
    return FPaths::Combine(abs_path, FString(filename.c_str()));
}

// Attempts to parse the settings text from one of multiple locations.
// First, check the command line for settings provided via "-s" or "--settings" arguments
// Next, check the executable's working directory for the settings file.
// Finally, check the user's documents folder.
// If the settings file cannot be read, throw an exception

bool ASimHUD::getSettingsText(std::string& settingsText)
{
    return (getSettingsTextFromCommandLine(settingsText) ||
            readSettingsTextFromFile(FString(msr::airlib::Settings::getExecutableFullPath("settings.json").c_str()), settingsText) ||
            readSettingsTextFromFile(getLaunchPath("settings.json"), settingsText) ||
            readSettingsTextFromFile(FString(msr::airlib::Settings::Settings::getUserDirectoryFullPath("settings.json").c_str()), settingsText));
}

// Attempts to parse the settings file path or the settings text from the command line
// Looks for the flag "-settings=". If it exists, settingsText will be set to the value.
// Example (Path): AirSim.exe -settings="C:\path\to\settings.json"
// Example (Text): AirSim.exe -settings={"foo":"bar"} -> settingsText will be set to {"foo":"bar"}
// Returns true if the argument is present, false otherwise.
bool ASimHUD::getSettingsTextFromCommandLine(std::string& settingsText)
{
    const TCHAR* commandLineArgs = FCommandLine::Get();
    FString settingsJsonFString;

    if (FParse::Value(commandLineArgs, TEXT("-settings="), settingsJsonFString, false)) {
        if (readSettingsTextFromFile(settingsJsonFString, settingsText)) {
            return true;
        }
        else {
            UAirBlueprintLib::LogMessageString("Loaded settings from commandline: ", TCHAR_TO_UTF8(*settingsJsonFString), LogDebugLevel::Informational);
            settingsText = TCHAR_TO_UTF8(*settingsJsonFString);
            return true;
        }
    }

    return false;
}

bool ASimHUD::readSettingsTextFromFile(const FString& settingsFilepath, std::string& settingsText)
{
    bool found = FPaths::FileExists(settingsFilepath);
    if (found) {
        FString settingsTextFStr;
        bool readSuccessful = FFileHelper::LoadFileToString(settingsTextFStr, *settingsFilepath);
        if (readSuccessful) {
            UAirBlueprintLib::LogMessageString("Loaded settings from ", TCHAR_TO_UTF8(*settingsFilepath), LogDebugLevel::Informational);
            settingsText = TCHAR_TO_UTF8(*settingsTextFStr);
        }
        else {
            UAirBlueprintLib::LogMessageString("Cannot read file ", TCHAR_TO_UTF8(*settingsFilepath), LogDebugLevel::Failure);
            throw std::runtime_error("Cannot read settings file.");
        }
    }

    return found;
}<|MERGE_RESOLUTION|>--- conflicted
+++ resolved
@@ -263,7 +263,7 @@
 void ASimHUD::createSimMode()
 {
     std::string simmode_name = AirSimSettings::singleton().simmode_name;
-    
+
     FActorSpawnParameters simmode_spawn_params;
     simmode_spawn_params.SpawnCollisionHandlingOverride = ESpawnActorCollisionHandlingMethod::AdjustIfPossibleButAlwaysSpawn;
 
@@ -274,17 +274,13 @@
                                                                          simmode_spawn_params);
     else if (simmode_name == AirSimSettings::kSimModeTypeCar)
         simmode_ = this->GetWorld()->SpawnActor<ASimModeCar>(FVector::ZeroVector,
-<<<<<<< HEAD
-			FRotator::ZeroRotator, simmode_spawn_params);
-	else if (simmode_name == "SkidVehicle")
-		simmode_ = this->GetWorld()->SpawnActor<ASimModeSkidVehicle>(FVector::ZeroVector,
-			FRotator::ZeroRotator, simmode_spawn_params);
-    else if (simmode_name == "ComputerVision")
-=======
                                                              FRotator::ZeroRotator,
                                                              simmode_spawn_params);
+    else if (simmode_name == AirSimSettings::kSimModeTypeSkidVehicle)
+        simmode_ = this->GetWorld()->SpawnActor<ASimModeSkidVehicle>(FVector::ZeroVector,
+                                                                     FRotator::ZeroRotator,
+                                                                     simmode_spawn_params);
     else if (simmode_name == AirSimSettings::kSimModeTypeComputerVision)
->>>>>>> 9c84fc13
         simmode_ = this->GetWorld()->SpawnActor<ASimModeComputerVision>(FVector::ZeroVector,
                                                                         FRotator::ZeroRotator,
                                                                         simmode_spawn_params);
