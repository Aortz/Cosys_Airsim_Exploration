#include "SimModeBase.h"
#include "Recording/RecordingThread.h"
#include "Misc/MessageDialog.h"
#include "Misc/EngineVersion.h"
#include "Runtime/Launch/Resources/Version.h"
#include "ConstructorHelpers.h"
#include "Kismet/GameplayStatics.h"
#include "Misc/OutputDeviceNull.h"
#include "Engine/World.h"

#include <memory>
#include "AirBlueprintLib.h"
#include "common/AirSimSettings.hpp"
#include "common/ScalableClock.hpp"
#include "common/SteppableClock.hpp"
#include "SimJoyStick/SimJoyStick.h"
#include "common/EarthCelestial.hpp"
#include "sensors/lidar/LidarSimple.hpp"

#include "DrawDebugHelpers.h"

#include "DrawDebugHelpers.h"

//TODO: this is going to cause circular references which is fine here but
//in future we should consider moving SimMode not derived from AActor and move
//it to AirLib and directly implement WorldSimApiBase interface
#include "WorldSimApi.h"


ASimModeBase::ASimModeBase()
{
    static ConstructorHelpers::FClassFinder<APIPCamera> external_camera_class(TEXT("Blueprint'/AirSim/Blueprints/BP_PIPCamera'"));
    external_camera_class_ = external_camera_class.Succeeded() ? external_camera_class.Class : nullptr;
    static ConstructorHelpers::FClassFinder<ACameraDirector> camera_director_class(TEXT("Blueprint'/AirSim/Blueprints/BP_CameraDirector'"));
    camera_director_class_ = camera_director_class.Succeeded() ? camera_director_class.Class : nullptr;

    static ConstructorHelpers::FObjectFinder<UParticleSystem> collision_display(TEXT("ParticleSystem'/AirSim/StarterContent/Particles/P_Explosion.P_Explosion'"));
    if (!collision_display.Succeeded())
        collision_display_template = collision_display.Object;
    else
        collision_display_template = nullptr;

    static ConstructorHelpers::FClassFinder<APIPCamera> pip_camera_class_val(TEXT("Blueprint'/AirSim/Blueprints/BP_PIPCamera'"));
    pip_camera_class = pip_camera_class_val.Succeeded() ? pip_camera_class_val.Class : nullptr;

    PrimaryActorTick.bCanEverTick = true;

    static ConstructorHelpers::FClassFinder<AActor> sky_sphere_class(TEXT("Blueprint'/Engine/EngineSky/BP_Sky_Sphere'"));
    sky_sphere_class_ = sky_sphere_class.Succeeded() ? sky_sphere_class.Class : nullptr;
}

void ASimModeBase::BeginPlay()
{
    Super::BeginPlay();

    debug_reporter_.initialize(false);
    debug_reporter_.reset();

    //get player start
    //this must be done from within actor otherwise we don't get player start
    APlayerController* player_controller = this->GetWorld()->GetFirstPlayerController();
    FTransform player_start_transform = player_controller->GetViewTarget()->GetActorTransform();
    global_ned_transform_.reset(new NedTransform(player_start_transform, 
        UAirBlueprintLib::GetWorldToMetersScale(this)));

    world_sim_api_.reset(new WorldSimApi(this));
    api_provider_.reset(new msr::airlib::ApiProvider(world_sim_api_.get()));
    setupPhysicsLoopPeriod();

    setupClockSpeed();

    setStencilIDs();
    
    record_tick_count = 0;
    setupInputBindings();

    setupTimeOfDay();

    UAirBlueprintLib::LogMessage(TEXT("Press F1 to see help"), TEXT(""), LogDebugLevel::Informational);

    setupVehiclesAndCamera();
}

const NedTransform& ASimModeBase::getGlobalNedTransform()
{
    return *global_ned_transform_;
}

void ASimModeBase::checkVehicleReady()
{
    for (auto& api : api_provider_->getVehicleApis()) {
        if (api) { //sim-only vehicles may have api as null
            std::string message;
            if (!api->isReady(message)) {
                UAirBlueprintLib::LogMessage("Vehicle %s was not initialized: ", 
                    "", LogDebugLevel::Failure); //TODO: add vehicle name in message
                UAirBlueprintLib::LogMessage("Tip: check connection info in settings.json", "", LogDebugLevel::Informational);
            }
        }

    }
}

void ASimModeBase::setStencilIDs()
{
    UAirBlueprintLib::SetMeshNamingMethod(getSettings().segmentation_setting.mesh_naming_method);

    if (getSettings().segmentation_setting.init_method ==
        AirSimSettings::SegmentationSetting::InitMethodType::CommonObjectsRandomIDs) {
     
        UAirBlueprintLib::InitializeMeshStencilIDs(!getSettings().segmentation_setting.override_existing);
    }
    //else don't init
}

void ASimModeBase::EndPlay(const EEndPlayReason::Type EndPlayReason)
{
    FRecordingThread::stopRecording();
    world_sim_api_.reset();
    api_provider_.reset();
    api_server_.reset();
    global_ned_transform_.reset();

    CameraDirector = nullptr;
    sky_sphere_ = nullptr;
    sun_ = nullptr;

    spawned_actors_.Empty();
    vehicle_sim_apis_.clear();

    Super::EndPlay(EndPlayReason);
}

void ASimModeBase::setupTimeOfDay()
{
    sky_sphere_ = nullptr;

    const auto& tod_setting = getSettings().tod_setting;

    if (tod_setting.enabled) {
        TArray<AActor*> sky_spheres;
        UGameplayStatics::GetAllActorsOfClass(this->GetWorld(), sky_sphere_class_, sky_spheres);
        if (sky_spheres.Num() == 0)
            UAirBlueprintLib::LogMessage(TEXT("BP_Sky_Sphere was not found. "), 
                TEXT("TimeOfDay settings would be ignored."), LogDebugLevel::Failure);
        else if (sky_spheres.Num() > 1)
            UAirBlueprintLib::LogMessage(TEXT("More than BP_Sky_Sphere were found. "), 
                TEXT("TimeOfDay settings would be applied to first one."), LogDebugLevel::Failure);

        if (sky_spheres.Num() >= 1) {
            sky_sphere_ = sky_spheres[0];
            static const FName sun_prop_name(TEXT("Directional light actor"));
            auto* p = sky_sphere_class_->FindPropertyByName(sun_prop_name);
            UObjectProperty* sun_prop = Cast<UObjectProperty>( p);
            UObject* sun_obj = sun_prop->GetObjectPropertyValue_InContainer(sky_sphere_);
            sun_ = Cast<ADirectionalLight>(sun_obj);
            if (sun_) {
                sun_->GetRootComponent()->Mobility = EComponentMobility::Movable;
            }

            tod_sim_clock_start_ = ClockFactory::get()->nowNanos();
            tod_last_update_ = 0;
            if (tod_setting.start_datetime != "")
                tod_start_time_ = Utils::to_time_t(tod_setting.start_datetime, tod_setting.is_start_datetime_dst);
            else
                tod_start_time_ = std::time(nullptr);
        }
    }
    //else ignore
}

bool ASimModeBase::isPaused() const
{
    return false;
}

void ASimModeBase::pause(bool is_paused)
{
    //should be overridden by derived class
    unused(is_paused);
    throw std::domain_error("Pause is not implemented by SimMode");
}

void ASimModeBase::continueForTime(double seconds)
{
    //should be overridden by derived class
    unused(seconds);
    throw std::domain_error("continueForTime is not implemented by SimMode");
}

std::unique_ptr<msr::airlib::ApiServerBase> ASimModeBase::createApiServer() const
{
    //this will be the case when compilation with RPCLIB is disabled or simmode doesn't support APIs
    return nullptr;
}

void ASimModeBase::setupClockSpeed()
{
    //default setup - this should be overridden in derived modes as needed

    float clock_speed = getSettings().clock_speed;

    //setup clock in ClockFactory
    std::string clock_type = getSettings().clock_type;

    if (clock_type == "ScalableClock")
        ClockFactory::get(std::make_shared<msr::airlib::ScalableClock>(clock_speed == 1 ? 1 : 1 / clock_speed));
    else if (clock_type == "SteppableClock")
        ClockFactory::get(std::make_shared<msr::airlib::SteppableClock>(
            static_cast<msr::airlib::TTimeDelta>(msr::airlib::SteppableClock::DefaultStepSize * clock_speed)));
    else
        throw std::invalid_argument(common_utils::Utils::stringf(
            "clock_type %s is not recognized", clock_type.c_str()));
}

void ASimModeBase::setupPhysicsLoopPeriod()
{
}

void ASimModeBase::Tick(float DeltaSeconds)
{
    if (isRecording())
        ++record_tick_count;

    advanceTimeOfDay();

    showClockStats();

    updateDebugReport(debug_reporter_);

    drawLidarDebugPoints();

    Super::Tick(DeltaSeconds);
}

void ASimModeBase::showClockStats()
{
    float clock_speed = getSettings().clock_speed;
    if (clock_speed != 1) {
        UAirBlueprintLib::LogMessageString("ClockSpeed config, actual: ", 
            Utils::stringf("%f, %f", clock_speed, ClockFactory::get()->getTrueScaleWrtWallClock()), 
            LogDebugLevel::Informational);
    }
}

void ASimModeBase::advanceTimeOfDay()
{
    const auto& settings = getSettings();

    if (settings.tod_setting.enabled && sky_sphere_ && sun_) {
        auto secs = ClockFactory::get()->elapsedSince(tod_last_update_);
        if (secs > settings.tod_setting.update_interval_secs) {
            tod_last_update_ = ClockFactory::get()->nowNanos();

            auto interval = ClockFactory::get()->elapsedSince(tod_sim_clock_start_) * settings.tod_setting.celestial_clock_speed;
            uint64_t cur_time = ClockFactory::get()->addTo(tod_sim_clock_start_, interval)  / 1E9;

            UAirBlueprintLib::LogMessageString("DateTime: ", Utils::to_string(cur_time), LogDebugLevel::Informational);

            auto coord = msr::airlib::EarthCelestial::getSunCoordinates(cur_time, settings.origin_geopoint.home_geo_point.latitude,
                settings.origin_geopoint.home_geo_point.longitude);

            auto rot = FRotator(-coord.altitude, coord.azimuth, 0);
            sun_->SetActorRotation(rot);

            FOutputDeviceNull ar;
            sky_sphere_->CallFunctionByNameWithArguments(TEXT("UpdateSunDirection"), ar, NULL, true);
        }
         
    }
}

void ASimModeBase::reset()
{
    //default implementation
    UAirBlueprintLib::RunCommandOnGameThread([this]() {
        for (auto& api : getApiProvider()->getVehicleSimApis()) {
            api->reset();
        }
    }, true);
}

std::string ASimModeBase::getDebugReport()
{
    return debug_reporter_.getOutput();
}

void ASimModeBase::setupInputBindings()
{
    UAirBlueprintLib::EnableInput(this);

    UAirBlueprintLib::BindActionToKey("InputEventResetAll", EKeys::BackSpace, this, &ASimModeBase::reset);
}

ECameraDirectorMode ASimModeBase::getInitialViewMode() const
{
    return Utils::toEnum<ECameraDirectorMode>(getSettings().initial_view_mode);
}

const msr::airlib::AirSimSettings& ASimModeBase::getSettings() const
{
    return AirSimSettings::singleton();
}

void ASimModeBase::initializeCameraDirector(const FTransform& camera_transform, float follow_distance)
{
    TArray<AActor*> camera_dirs;
    UAirBlueprintLib::FindAllActor<ACameraDirector>(this, camera_dirs);
    if (camera_dirs.Num() == 0) {
        //create director
        FActorSpawnParameters camera_spawn_params;
        camera_spawn_params.SpawnCollisionHandlingOverride = ESpawnActorCollisionHandlingMethod::AdjustIfPossibleButAlwaysSpawn;
        camera_spawn_params.Name = "CameraDirector";
        CameraDirector = this->GetWorld()->SpawnActor<ACameraDirector>(camera_director_class_,
            camera_transform, camera_spawn_params);
        CameraDirector->setFollowDistance(follow_distance);
        CameraDirector->setCameraRotationLagEnabled(false);
        //create external camera required for the director
        camera_spawn_params.Name = "ExternalCamera";
        CameraDirector->ExternalCamera = this->GetWorld()->SpawnActor<APIPCamera>(external_camera_class_,
            camera_transform, camera_spawn_params);
    }
    else {
        CameraDirector = static_cast<ACameraDirector*>(camera_dirs[0]);
    }
}

bool ASimModeBase::toggleRecording()
{
    if (isRecording())
        stopRecording();
    else
        startRecording();

    return isRecording();
}

void ASimModeBase::stopRecording()
{
    FRecordingThread::stopRecording();
}

void ASimModeBase::startRecording()
{
    FRecordingThread::startRecording(getVehicleSimApi()->getImageCapture(),
        getVehicleSimApi()->getGroundTruthKinematics(), getSettings().recording_setting ,
        getVehicleSimApi());
}

bool ASimModeBase::isRecording() const
{
    return FRecordingThread::isRecording();
}

//API server start/stop
void ASimModeBase::startApiServer()
{
    if (getSettings().enable_rpc) {

#ifdef AIRLIB_NO_RPC
        api_server_.reset();
#else
        api_server_ = createApiServer();
#endif

        try {
            api_server_->start();
        }
        catch (std::exception& ex) {
            UAirBlueprintLib::LogMessageString("Cannot start RpcLib Server", ex.what(), LogDebugLevel::Failure);
        }
    }
    else
        UAirBlueprintLib::LogMessageString("API server is disabled in settings", "", LogDebugLevel::Informational);

}
void ASimModeBase::stopApiServer()
{
    if (api_server_ != nullptr) {
        api_server_->stop();
        api_server_.reset(nullptr);
    }
}
bool ASimModeBase::isApiServerStarted()
{
    return api_server_ != nullptr;
}

void ASimModeBase::updateDebugReport(msr::airlib::StateReporterWrapper& debug_reporter)
{
    debug_reporter.update();
    debug_reporter.setEnable(EnableReport);

    if (debug_reporter.canReport()) {
        debug_reporter.clearReport();

        for (auto& api : getApiProvider()->getVehicleSimApis()) {
            PawnSimApi* vehicle_sim_api = static_cast<PawnSimApi*>(api);
            msr::airlib::StateReporter& reporter = *debug_reporter.getReporter();
            std::string vehicle_name = vehicle_sim_api->getVehicleName();

            reporter.writeHeading(std::string("Vehicle: ").append(
                vehicle_name == "" ? "(default)" : vehicle_name));

            const msr::airlib::Kinematics::State* kinematics = vehicle_sim_api->getGroundTruthKinematics();

            reporter.writeValue("Position", kinematics->pose.position);
            reporter.writeValue("Orientation", kinematics->pose.orientation);
            reporter.writeValue("Lin-Vel", kinematics->twist.linear);
            reporter.writeValue("Lin-Accl", kinematics->accelerations.linear);
            reporter.writeValue("Ang-Vel", kinematics->twist.angular);
            reporter.writeValue("Ang-Accl", kinematics->accelerations.angular);
        }
    }
}

FRotator ASimModeBase::toFRotator(const msr::airlib::AirSimSettings::Rotation& rotation, const FRotator& default_val)
{
    FRotator frotator = default_val;
    if (!std::isnan(rotation.yaw))
        frotator.Yaw = rotation.yaw;
    if (!std::isnan(rotation.pitch))
        frotator.Pitch = rotation.pitch;
    if (!std::isnan(rotation.roll))
        frotator.Roll = rotation.roll;

    return frotator;
}

void ASimModeBase::setupVehiclesAndCamera()
{
    //get UU origin of global NED frame
    const FTransform uu_origin = getGlobalNedTransform().getGlobalTransform();

    //determine camera director camera default pose and spawn it
    const auto& camera_director_setting = getSettings().camera_director;
    FVector camera_director_position_uu = uu_origin.GetLocation() + 
        getGlobalNedTransform().fromLocalNed(camera_director_setting.position);
    FTransform camera_transform(toFRotator(camera_director_setting.rotation, FRotator::ZeroRotator), 
        camera_director_position_uu);
    initializeCameraDirector(camera_transform, camera_director_setting.follow_distance);

    //find all vehicle pawns
    {
        TArray<AActor*> pawns;
        getExistingVehiclePawns(pawns);

        APawn* fpv_pawn = nullptr;

        //add vehicles from settings
        for (auto const& vehicle_setting_pair : getSettings().vehicles)
        {
            //if vehicle is of type for derived SimMode and auto creatable
            const auto& vehicle_setting = *vehicle_setting_pair.second;
            if (vehicle_setting.auto_create &&
                isVehicleTypeSupported(vehicle_setting.vehicle_type)) {

                //compute initial pose
                FVector spawn_position = uu_origin.GetLocation();
                msr::airlib::Vector3r settings_position = vehicle_setting.position;
                if (!msr::airlib::VectorMath::hasNan(settings_position))
                    spawn_position = getGlobalNedTransform().fromGlobalNed(settings_position);
                FRotator spawn_rotation = toFRotator(vehicle_setting.rotation, uu_origin.Rotator());

                //spawn vehicle pawn
                FActorSpawnParameters pawn_spawn_params;
                pawn_spawn_params.Name = FName(vehicle_setting.vehicle_name.c_str());
                pawn_spawn_params.SpawnCollisionHandlingOverride =
                    ESpawnActorCollisionHandlingMethod::AdjustIfPossibleButAlwaysSpawn;
                auto vehicle_bp_class = UAirBlueprintLib::LoadClass(
                    getSettings().pawn_paths.at(getVehiclePawnPathName(vehicle_setting)).pawn_bp);
                APawn* spawned_pawn = static_cast<APawn*>( this->GetWorld()->SpawnActor(
                    vehicle_bp_class, &spawn_position, &spawn_rotation, pawn_spawn_params));

                spawned_actors_.Add(spawned_pawn);
                pawns.Add(spawned_pawn);

                if (vehicle_setting.is_fpv_vehicle)
                    fpv_pawn = spawned_pawn;
            }
        }

        //create API objects for each pawn we have
        for (AActor* pawn : pawns)
        {
            APawn* vehicle_pawn = static_cast<APawn*>(pawn);

            initializeVehiclePawn(vehicle_pawn);

            //create vehicle sim api
            const auto& ned_transform = getGlobalNedTransform();
            const auto& pawn_ned_pos = ned_transform.toLocalNed(vehicle_pawn->GetActorLocation());
            const auto& home_geopoint= msr::airlib::EarthUtils::nedToGeodetic(pawn_ned_pos, getSettings().origin_geopoint);
            const std::string vehicle_name = std::string(TCHAR_TO_UTF8(*(vehicle_pawn->GetName())));

            PawnSimApi::Params pawn_sim_api_params(vehicle_pawn, CameraDirector, &getGlobalNedTransform(),
                getVehiclePawnEvents(vehicle_pawn), getVehiclePawnCameras(vehicle_pawn), pip_camera_class, 
                collision_display_template, home_geopoint, vehicle_name);

            auto vehicle_sim_api = createVehicleSimApi(pawn_sim_api_params);
            auto vehicle_sim_api_p = vehicle_sim_api.get();
            auto vehicle_Api = getVehicleApi(pawn_sim_api_params, vehicle_sim_api_p);
            getApiProvider()->insert_or_assign(vehicle_name, vehicle_Api, vehicle_sim_api_p);
            if ((fpv_pawn == vehicle_pawn || !getApiProvider()->hasDefaultVehicle()) && vehicle_name != "")
                getApiProvider()->makeDefaultVehicle(vehicle_name);

            vehicle_sim_apis_.push_back(std::move(vehicle_sim_api));
        }
    }

    if (getApiProvider()->hasDefaultVehicle()) {
        //TODO: better handle no FPV vehicles scenario
        getVehicleSimApi()->possess();
        CameraDirector->initializeForBeginPlay(getInitialViewMode(), getVehicleSimApi()->getPawn(),
            getVehicleSimApi()->getCamera("fpv"), getVehicleSimApi()->getCamera("back_center"), nullptr);
    }
    else
        CameraDirector->initializeForBeginPlay(getInitialViewMode(), nullptr, nullptr, nullptr, nullptr);

    checkVehicleReady();
}

void ASimModeBase::getExistingVehiclePawns(TArray<AActor*>& pawns) const
{
    //derived class should override this method to retrieve types of pawns they support
}

bool ASimModeBase::isVehicleTypeSupported(const std::string& vehicle_type) const
{
    //derived class should override this method to retrieve types of pawns they support
    return false;
}

std::string ASimModeBase::getVehiclePawnPathName(const AirSimSettings::VehicleSetting& vehicle_setting) const
{
    //derived class should override this method to retrieve types of pawns they support
    return "";
}
PawnEvents* ASimModeBase::getVehiclePawnEvents(APawn* pawn) const
{
    unused(pawn);

    //derived class should override this method to retrieve types of pawns they support
    return nullptr;
}
const common_utils::UniqueValueMap<std::string, APIPCamera*> ASimModeBase::getVehiclePawnCameras(APawn* pawn) const
{
    unused(pawn);

    //derived class should override this method to retrieve types of pawns they support
    return common_utils::UniqueValueMap<std::string, APIPCamera*>();
}
void ASimModeBase::initializeVehiclePawn(APawn* pawn)
{
    unused(pawn);
    //derived class should override this method to retrieve types of pawns they support
}
std::unique_ptr<PawnSimApi> ASimModeBase::createVehicleSimApi(
    const PawnSimApi::Params& pawn_sim_api_params) const
{
    unused(pawn_sim_api_params);
    return std::unique_ptr<PawnSimApi>();
}
msr::airlib::VehicleApiBase* ASimModeBase::getVehicleApi(const PawnSimApi::Params& pawn_sim_api_params,
    const PawnSimApi* sim_api) const
{
    //derived class should override this method to retrieve types of pawns they support
    return nullptr;
}

// Draws debug-points on main viewport for Lidar laser hits.
// Used for debugging only.
void ASimModeBase::drawLidarDebugPoints()
{
<<<<<<< HEAD
    if (!draw_lidar_debug_points_) // TODO: check airsim settings
        return;

    if (api_provider_ == nullptr)
        return;

    std::string vehicle_name = "";
    std::string lidar_name = "";

    // TODO: check the airsim settings for vehicle and lidar to
    // determine if debug points need to drawn.
    // For now, show it on the first non-default vehicle-name.
    PawnSimApi* vehicle_sim_api = nullptr;
    for (auto& api : getApiProvider()->getVehicleSimApis()) {
        vehicle_sim_api = static_cast<PawnSimApi*>(api);
        vehicle_name = vehicle_sim_api->getVehicleName();

        if (vehicle_name != "")
            break;
    }

    msr::airlib::VehicleApiBase* api = getApiProvider()->getVehicleApi(vehicle_name);

    if (api != nullptr)
    {
        msr::airlib::LidarData lidar_data = api->getLidarData(lidar_name);

        if (lidar_data.point_cloud.size() < 3)
            return;

        for (int i = 0; i < lidar_data.point_cloud.size(); i = i + 3)
        {
            msr::airlib::Vector3r point(lidar_data.point_cloud[i], lidar_data.point_cloud[i + 1], lidar_data.point_cloud[i + 2]);

            FVector uu_point = vehicle_sim_api->getNedTransform().fromLocalNed(point);

            DrawDebugPoint(
                this->GetWorld(),
                uu_point,
                5,              //size
                FColor::Green,
                true,           //persistent (never goes away)
                0.1             //point leaves a trail on moving object
            );
        }
    }
=======
    // Currently we are checking the sensor-collection instead of sensor-settings.
    // Also using variables to optimize not checking the collection if not needed.
    if (lidar_checks_done_ && !lidar_draw_debug_points_)
        return;

    if (getApiProvider() == nullptr)
        return;

    for (auto& sim_api : getApiProvider()->getVehicleSimApis()) {
        PawnSimApi* pawn_sim_api = static_cast<PawnSimApi*>(sim_api);
        std::string vehicle_name = pawn_sim_api->getVehicleName();

        msr::airlib::VehicleApiBase* api = getApiProvider()->getVehicleApi(vehicle_name);
        if (api != nullptr) {
            
            msr::airlib::uint count_lidars = api->getSensors().size(msr::airlib::SensorBase::SensorType::Lidar);

            for (msr::airlib::uint i = 0; i < count_lidars; i++) {
                // TODO: Is it incorrect to assume LidarSimple here?
                const msr::airlib::LidarSimple* lidar =
                    static_cast<const msr::airlib::LidarSimple*>(api->getSensors().getByType(msr::airlib::SensorBase::SensorType::Lidar, i));
                if (lidar != nullptr && lidar->getParams().draw_debug_points) {
                    lidar_draw_debug_points_ = true;

                    msr::airlib::LidarData lidar_data = lidar->getOutput();

                    if (lidar_data.point_cloud.size() < 3)
                        return;

                    for (int i = 0; i < lidar_data.point_cloud.size(); i = i + 3) {
                        msr::airlib::Vector3r point(lidar_data.point_cloud[i], lidar_data.point_cloud[i + 1], lidar_data.point_cloud[i + 2]);

                        FVector uu_point = pawn_sim_api->getNedTransform().fromLocalNed(point);

                        DrawDebugPoint(
                            this->GetWorld(),
                            uu_point,
                            5,              //size
                            FColor::Green,
                            true,           //persistent (never goes away)
                            0.1             //point leaves a trail on moving object
                        );
                    }
                }
            }
        }
    }

    lidar_checks_done_ = true;
>>>>>>> fdaa1480
}<|MERGE_RESOLUTION|>--- conflicted
+++ resolved
@@ -16,8 +16,6 @@
 #include "SimJoyStick/SimJoyStick.h"
 #include "common/EarthCelestial.hpp"
 #include "sensors/lidar/LidarSimple.hpp"
-
-#include "DrawDebugHelpers.h"
 
 #include "DrawDebugHelpers.h"
 
@@ -572,54 +570,6 @@
 // Used for debugging only.
 void ASimModeBase::drawLidarDebugPoints()
 {
-<<<<<<< HEAD
-    if (!draw_lidar_debug_points_) // TODO: check airsim settings
-        return;
-
-    if (api_provider_ == nullptr)
-        return;
-
-    std::string vehicle_name = "";
-    std::string lidar_name = "";
-
-    // TODO: check the airsim settings for vehicle and lidar to
-    // determine if debug points need to drawn.
-    // For now, show it on the first non-default vehicle-name.
-    PawnSimApi* vehicle_sim_api = nullptr;
-    for (auto& api : getApiProvider()->getVehicleSimApis()) {
-        vehicle_sim_api = static_cast<PawnSimApi*>(api);
-        vehicle_name = vehicle_sim_api->getVehicleName();
-
-        if (vehicle_name != "")
-            break;
-    }
-
-    msr::airlib::VehicleApiBase* api = getApiProvider()->getVehicleApi(vehicle_name);
-
-    if (api != nullptr)
-    {
-        msr::airlib::LidarData lidar_data = api->getLidarData(lidar_name);
-
-        if (lidar_data.point_cloud.size() < 3)
-            return;
-
-        for (int i = 0; i < lidar_data.point_cloud.size(); i = i + 3)
-        {
-            msr::airlib::Vector3r point(lidar_data.point_cloud[i], lidar_data.point_cloud[i + 1], lidar_data.point_cloud[i + 2]);
-
-            FVector uu_point = vehicle_sim_api->getNedTransform().fromLocalNed(point);
-
-            DrawDebugPoint(
-                this->GetWorld(),
-                uu_point,
-                5,              //size
-                FColor::Green,
-                true,           //persistent (never goes away)
-                0.1             //point leaves a trail on moving object
-            );
-        }
-    }
-=======
     // Currently we are checking the sensor-collection instead of sensor-settings.
     // Also using variables to optimize not checking the collection if not needed.
     if (lidar_checks_done_ && !lidar_draw_debug_points_)
@@ -669,5 +619,4 @@
     }
 
     lidar_checks_done_ = true;
->>>>>>> fdaa1480
 }