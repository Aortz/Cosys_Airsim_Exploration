--- conflicted
+++ resolved
@@ -73,28 +73,12 @@
                 // The completion is called immeidately after GameThread sends the
                 // rendering commands to RenderThread. Hence, our ExecuteTask will
                 // execute *immediately* after RenderThread renders the scene!
-<<<<<<< HEAD
-                //ENQUEUE_UNIQUE_RENDER_COMMAND_ONEPARAMETER(
-                //    SceneDrawCompletion,
-                //    RenderRequest *, This, this,
-                //    {
-                //        This->ExecuteTask();
-                //    }
-                //);
-				RenderRequest* This = this;
-				ENQUEUE_RENDER_COMMAND(SceneDrawCompletion)(
-					[This](FRHICommandListImmediate& RHICmdList)
-				{
-					This->ExecuteTask();
-				});
-=======
                 RenderRequest* This = this;
                 ENQUEUE_RENDER_COMMAND(SceneDrawCompletion)
                 (
                     [This](FRHICommandListImmediate& RHICmdList) {
                         This->ExecuteTask();
                     });
->>>>>>> 9c84fc13
 
                 game_viewport_->bDisableWorldRendering = saved_DisableWorldRendering_;
 
