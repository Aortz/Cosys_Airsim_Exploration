--- conflicted
+++ resolved
@@ -421,7 +421,6 @@
         }
         last_point = current_point;
     }
-<<<<<<< HEAD
 
 }
 
@@ -460,8 +459,6 @@
         FQuat quat = ned_transform_.fromNed(orientation);
         camera->setCameraOrientation(quat.Rotator());
     }, true);
-=======
->>>>>>> 9c84fc13
 }
 
 //parameters in NED frame
@@ -544,43 +541,13 @@
 
 	auto next_kinematics = kinematics_->getState();
 
-	next_kinematics.pose = getPose();
-	next_kinematics.twist.linear = getNedTransform().toLocalNedVelocity(getPawn()->GetVelocity());
-
-<<<<<<< HEAD
-=======
     next_kinematics.pose = getPose();
     next_kinematics.twist.linear = getNedTransform().toLocalNedVelocity(getPawn()->GetVelocity());
->>>>>>> 9c84fc13
     next_kinematics.twist.angular = msr::airlib::VectorMath::toAngularVelocity(
         kinematics_->getPose().orientation, next_kinematics.pose.orientation, dt);
 
     next_kinematics.accelerations.linear = dt > 0 ? (next_kinematics.twist.linear - kinematics_->getTwist().linear) / dt : next_kinematics.accelerations.linear;
     next_kinematics.accelerations.angular = dt > 0 ? (next_kinematics.twist.angular - kinematics_->getTwist().angular) / dt : next_kinematics.accelerations.angular;
-<<<<<<< HEAD
-
-	//// New method (Getting angular velocity from Unreal primitive component)
-	//UPrimitiveComponent* primitive = Cast<UPrimitiveComponent>(getPawn()->GetRootComponent());
-
-	//if (primitive) {
-	//	next_kinematics.twist.angular = getNedTransform().toVector3r(primitive->GetPhysicsAngularVelocityInRadians(), 1.0f, false);
-	//}
-	//else { // If no primitive component can be found, use old method. This is the case for ComputerVision SimMode.
-	//	next_kinematics.twist.angular = msr::airlib::VectorMath::toAngularVelocity(
-	//		kinematics_->getPose().orientation, next_kinematics.pose.orientation, dt);
-	//}
-
-	//// Old Method (Getting angular velocity from orientation difference between this and previous frame)
-	////next_kinematics.twist.angular = msr::airlib::VectorMath::toAngularVelocity(
-	////	kinematics_->getPose().orientation, next_kinematics.pose.orientation, dt);
-
-	////UAirBlueprintLib::LogMessageString("Relative Angular Velocity: ", "X: " + std::to_string(next_kinematics.twist.angular[0]) + ", Y: " + std::to_string(next_kinematics.twist.angular[1]) + ", Z:" + std::to_string(next_kinematics.twist.angular[2]), LogDebugLevel::Informational);
-	////UAirBlueprintLib::LogMessageString("Absolute Linear Velocity: ", "X: " + std::to_string(next_kinematics.twist.linear[0]) + ", Y: " + std::to_string(next_kinematics.twist.linear[1]) + ", Z:" + std::to_string(next_kinematics.twist.linear[2]), LogDebugLevel::Informational);
-
-	//next_kinematics.accelerations.linear = (next_kinematics.twist.linear - kinematics_->getTwist().linear) / dt;
-	//next_kinematics.accelerations.angular = (next_kinematics.twist.angular - kinematics_->getTwist().angular) / dt;
-=======
->>>>>>> 9c84fc13
 
 	kinematics_->setState(next_kinematics);
 	kinematics_->update();
