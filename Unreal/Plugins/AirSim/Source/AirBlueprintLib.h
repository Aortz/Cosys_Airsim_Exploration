// Copyright (c) Microsoft Corporation. All rights reserved.
// Licensed under the MIT License.

#pragma once

#include "CoreMinimal.h"
#include "Runtime/AssetRegistry/Public/AssetRegistryModule.h"
#include "GameFramework/Actor.h"
#include "Components/InputComponent.h"
#include "EngineUtils.h"
#include "GameFramework/PlayerInput.h"
#include "IImageWrapperModule.h"
#include "Kismet/BlueprintFunctionLibrary.h"
#include "Kismet/KismetMathLibrary.h"
#include "Components/MeshComponent.h"
#include "LandscapeProxy.h"
#include "Kismet/GameplayStatics.h"
#include "Kismet/KismetStringLibrary.h"
#include "Engine/World.h"
#include "Runtime/Landscape/Classes/LandscapeComponent.h"
#include "Runtime/Engine/Classes/Kismet/GameplayStatics.h"
#include "AirsimLevelStreaming.h"
#include "Runtime/Core/Public/HAL/FileManager.h"
#include "common/AirSimSettings.hpp"
#include <string>
#include <regex>
#include "AirBlueprintLib.generated.h"

class ULevelStreamingDynamic;

UENUM(BlueprintType)
enum class LogDebugLevel : uint8
{
    Informational UMETA(DisplayName = "Informational"),
    Success UMETA(DisplayName = "Success"),
    Failure UMETA(DisplayName = "Failure"),
    Unimportant UMETA(DisplayName = "Unimportant")
};

/**
*
*/
UCLASS()
class UAirBlueprintLib : public UBlueprintFunctionLibrary
{
    GENERATED_BODY()

public:
    static void OnBeginPlay();
    static void OnEndPlay();
    static void LogMessageString(const std::string& prefix, const std::string& suffix, LogDebugLevel level, float persist_sec = 60);
    UFUNCTION(BlueprintCallable, Category = "Utils")
    static void LogMessage(const FString& prefix, const FString& suffix, LogDebugLevel level, float persist_sec = 60);
    static float GetWorldToMetersScale(const AActor* context);
    template <typename T>
    static T* GetActorComponent(AActor* actor, FString name);

    template <typename T>
    static T* FindActor(const UObject* context, FString name)
    {
        FName name_n = FName(*name);
        for (TActorIterator<AActor> It(context->GetWorld(), T::StaticClass()); It; ++It) {
            AActor* Actor = *It;
            if (!Actor->IsPendingKill() && (Actor->ActorHasTag(name_n) || Actor->GetName().Compare(name) == 0)) {
                return static_cast<T*>(Actor);
            }
        }
        return nullptr;
    }

    template <typename T>
    static void FindAllActor(const UObject* context, TArray<AActor*>& foundActors)
    {
        UGameplayStatics::GetAllActorsOfClass(context, T::StaticClass(), foundActors);
    }

    static ULevelStreamingDynamic* CURRENT_LEVEL;

    static std::vector<std::string> ListMatchingActors(const UObject* context, const std::string& name_regex);
    UFUNCTION(BlueprintCallable, Category = "AirSim|LevelAPI")
    static ULevelStreamingDynamic* loadLevel(UObject* context, const FString& level_name);
    UFUNCTION(BlueprintCallable, Category = "AirSim|LevelAPI")
    static bool spawnPlayer(UWorld* context);
    UFUNCTION(BlueprintPure, Category = "AirSim|LevelAPI")
    static TArray<FName> ListWorldsInRegistry();
    static UObject* GetMeshFromRegistry(const std::string& load_object);
    static void GenerateAssetRegistryMap(const UObject* context, TMap<FString, FAssetData>& asset_map);
    static void GenerateActorMap(const UObject* context, TMap<FString, AActor*>& scene_object_map);

    UFUNCTION(BlueprintCallable, Category = "AirSim")
    static bool RunConsoleCommand(const AActor* context, const FString& command);

    static bool HasObstacle(const AActor* actor, const FVector& start, const FVector& end,
                            const AActor* ignore_actor = nullptr, ECollisionChannel collision_channel = ECC_Visibility);
    static bool GetObstacle(const AActor* actor, const FVector& start, const FVector& end,
                            FHitResult& hit, const AActor* ignore_actor = nullptr, ECollisionChannel collision_channel = ECC_Visibility);
    static bool GetLastObstaclePosition(const AActor* actor, const FVector& start, const FVector& end,
                                        FHitResult& hit, const AActor* ignore_actor = nullptr, ECollisionChannel collision_channel = ECC_Visibility);
    static void FollowActor(AActor* follower, const AActor* followee, const FVector& offset, bool fixed_z = false, float fixed_z_val = 2.0f);

    static bool SetMeshStencilID(const std::string& mesh_name, int object_id,
                                 bool is_name_regex = false);
    static int GetMeshStencilID(const std::string& mesh_name);
    static void InitializeMeshStencilIDs(bool ignore_existing);

    static bool IsInGameThread();

    template <class T>
    static std::string GetMeshName(T* mesh)
    {
        switch (mesh_naming_method_) {
        case msr::airlib::AirSimSettings::SegmentationSetting::MeshNamingMethodType::OwnerName:
            if (mesh->GetOwner())
                return std::string(TCHAR_TO_UTF8(*(mesh->GetOwner()->GetName())));
            else
                return ""; //std::string(TCHAR_TO_UTF8(*(UKismetSystemLibrary::GetDisplayName(mesh))));
        case msr::airlib::AirSimSettings::SegmentationSetting::MeshNamingMethodType::StaticMeshName:
            if (mesh->GetStaticMesh())
                return std::string(TCHAR_TO_UTF8(*(mesh->GetStaticMesh()->GetName())));
            else
                return "";
        default:
            return "";
        }
    }

    static std::string GetMeshName(ALandscapeProxy* mesh);

    template <class UserClass>
    static FInputActionBinding& BindActionToKey(const FName action_name, const FKey in_key, UserClass* actor,
                                                typename FInputActionHandlerSignature::TUObjectMethodDelegate<UserClass>::FMethodPtr func, bool on_press_or_release = false,
                                                bool shift_key = false, bool control_key = false, bool alt_key = false, bool command_key = false)
    {
        FInputActionKeyMapping action(action_name, in_key, shift_key, control_key, alt_key, command_key);

        APlayerController* controller = actor->GetWorld()->GetFirstPlayerController();

        controller->PlayerInput->AddActionMapping(action);
        return controller->InputComponent->BindAction(action_name, on_press_or_release ? IE_Pressed : IE_Released, actor, func);
    }

    template <class UserClass>
    static FInputAxisBinding& BindAxisToKey(const FName axis_name, const FKey in_key, AActor* actor, UserClass* obj,
                                            typename FInputAxisHandlerSignature::TUObjectMethodDelegate<UserClass>::FMethodPtr func)
    {
        FInputAxisKeyMapping axis(axis_name, in_key);

        return UAirBlueprintLib::BindAxisToKey(axis, actor, obj, func);
    }

    template <class UserClass>
    static FInputAxisBinding& BindAxisToKey(const FInputAxisKeyMapping& axis, AActor* actor, UserClass* obj,
                                            typename FInputAxisHandlerSignature::TUObjectMethodDelegate<UserClass>::FMethodPtr func)
    {
        APlayerController* controller = actor->GetWorld()->GetFirstPlayerController();

        controller->PlayerInput->AddAxisMapping(axis);
        return controller->InputComponent->BindAxis(axis.AxisName, obj, func);
    }

    static int RemoveAxisBinding(const FInputAxisKeyMapping& axis, FInputAxisBinding* axis_binding, AActor* actor);

    static void EnableInput(AActor* actor);

    static void RunCommandOnGameThread(TFunction<void()> InFunction, bool wait = false, const TStatId InStatId = TStatId());

    static float GetDisplayGamma();

    static EAppReturnType::Type ShowMessage(EAppMsgType::Type MessageType, const std::string& message, const std::string& title);

    static bool getLogMessagesHidden()
    {
        return log_messages_hidden_;
    }
    static void setLogMessagesVisibility(bool is_visible);

    static void SetMeshNamingMethod(msr::airlib::AirSimSettings::SegmentationSetting::MeshNamingMethodType method)
    {
        mesh_naming_method_ = method;
    }

    static void enableWorldRendering(AActor* context, bool enable);
    static void enableViewportRendering(AActor* context, bool enable);
    static void setSimulatePhysics(AActor* actor, bool simulate_physics);
    static void resetSimulatePhysics(AActor* actor);
    static std::vector<UPrimitiveComponent*> getPhysicsComponents(AActor* actor);

    static UObject* LoadObject(const std::string& name);
    static UClass* LoadClass(const std::string& name);

    static void setUnrealClockSpeed(const AActor* context, float clock_speed);
    static IImageWrapperModule* getImageWrapperModule();
    static void CompressImageArray(int32 width, int32 height, const TArray<FColor>& src, TArray<uint8>& dest);
    static std::vector<msr::airlib::MeshPositionVertexBuffersResponse> GetStaticMeshComponents();

<<<<<<< HEAD
    static void addDetectionFilterMeshName(const  std::string& name);
    static void setDetectionFilterRadius(const float radius_cm);
    static void clearDetectionMeshNames();
=======
>>>>>>> 4c6a82f1
private:
    template <typename T>
    static void InitializeObjectStencilID(T* mesh, bool ignore_existing = true)
    {
        std::string mesh_name = common_utils::Utils::toLower(GetMeshName(mesh));
        if (mesh_name == "" || common_utils::Utils::startsWith(mesh_name, "default_")) {
            //common_utils::Utils::DebugBreak();
            return;
        }
        FString name(mesh_name.c_str());
        int hash = 5;
        for (int idx = 0; idx < name.Len(); ++idx) {
            auto char_num = UKismetStringLibrary::GetCharacterAsNumber(name, idx);
            if (char_num < 97)
                continue; //numerics and other punctuations
            hash += char_num;
        }
        if (ignore_existing || mesh->CustomDepthStencilValue == 0) { //if value is already set then don't bother
            SetObjectStencilID(mesh, hash % 256);
        }
    }

    template <typename T>
    static void SetObjectStencilIDIfMatch(T* mesh, int object_id,
                                          const std::string& mesh_name, bool is_name_regex, const std::regex& name_regex, int& changes)
    {
        std::string comp_mesh_name = GetMeshName(mesh);
        if (comp_mesh_name == "")
            return;
        bool is_match = (!is_name_regex && (comp_mesh_name == mesh_name)) || (is_name_regex && std::regex_match(comp_mesh_name, name_regex));
        if (is_match) {
            ++changes;
            SetObjectStencilID(mesh, object_id);
        }
    }

    template <typename T>
    static void SetObjectStencilID(T* mesh, int object_id)
    {
        if (object_id < 0) {
            mesh->SetRenderCustomDepth(false);
        }
        else {
            mesh->SetCustomDepthStencilValue(object_id);
            mesh->SetRenderCustomDepth(true);
        }
        //mesh->SetVisibility(false);
        //mesh->SetVisibility(true);
    }

    static void SetObjectStencilID(ALandscapeProxy* mesh, int object_id)
    {
        if (object_id < 0) {
            mesh->bRenderCustomDepth = false;
        }
        else {
            mesh->CustomDepthStencilValue = object_id;
            mesh->bRenderCustomDepth = true;
        }

        // Explicitly set the custom depth state on the components so the
        // render state is marked dirty and the update actually takes effect
        // immediately.
        for (ULandscapeComponent* comp : mesh->LandscapeComponents) {
            if (object_id < 0) {
                comp->SetRenderCustomDepth(false);
            }
            else {
                comp->SetCustomDepthStencilValue(object_id);
                comp->SetRenderCustomDepth(true);
            }
        }
    }

    static bool CompressUsingImageWrapper(const TArray<uint8>& uncompressed, const int32 width, const int32 height, TArray<uint8>& compressed);

private:
    static bool log_messages_hidden_;
    //FViewPort doesn't expose this field so we are doing dirty work around by maintaining count by ourselves
    static uint32_t flush_on_draw_count_;
    static msr::airlib::AirSimSettings::SegmentationSetting::MeshNamingMethodType mesh_naming_method_;

    static IImageWrapperModule* image_wrapper_module_;
};<|MERGE_RESOLUTION|>--- conflicted
+++ resolved
@@ -193,12 +193,9 @@
     static void CompressImageArray(int32 width, int32 height, const TArray<FColor>& src, TArray<uint8>& dest);
     static std::vector<msr::airlib::MeshPositionVertexBuffersResponse> GetStaticMeshComponents();
 
-<<<<<<< HEAD
     static void addDetectionFilterMeshName(const  std::string& name);
     static void setDetectionFilterRadius(const float radius_cm);
     static void clearDetectionMeshNames();
-=======
->>>>>>> 4c6a82f1
 private:
     template <typename T>
     static void InitializeObjectStencilID(T* mesh, bool ignore_existing = true)
