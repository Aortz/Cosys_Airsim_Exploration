--- conflicted
+++ resolved
@@ -11,10 +11,7 @@
 #include "Runtime/Engine/Classes/Engine/StaticMesh.h"
 #include "UObject/UObjectIterator.h"
 #include "Camera/CameraComponent.h"
-<<<<<<< HEAD
-=======
 #include "Runtime/Engine/Classes/GameFramework/PlayerStart.h"
->>>>>>> 9c84fc13
 #include "Misc/MessageDialog.h"
 #include "Engine/LocalPlayer.h"
 #include "Engine/SkeletalMesh.h"
@@ -25,15 +22,11 @@
 #include "Engine/World.h"
 #include <exception>
 #include "common/common_utils/Utils.hpp"
-<<<<<<< HEAD
-#include "Components/LineBatchComponent.h"
-=======
 #include "Modules/ModuleManager.h"
 #include "ARFilter.h"
 #include "AssetRegistryModule.h"
 #include "DetectionComponent.h"
->>>>>>> 9c84fc13
-
+#include "Components/LineBatchComponent.h"
 /*
 //TODO: change naming conventions to same as other files?
 Naming conventions in this file:
@@ -43,6 +36,8 @@
 
 bool UAirBlueprintLib::log_messages_hidden_ = false;
 uint32_t UAirBlueprintLib::flush_on_draw_count_ = 0;
+msr::airlib::AirSimSettings::SegmentationSetting::MeshNamingMethodType UAirBlueprintLib::mesh_naming_method_ =
+    msr::airlib::AirSimSettings::SegmentationSetting::MeshNamingMethodType::OwnerName;
 IImageWrapperModule* UAirBlueprintLib::image_wrapper_module_ = nullptr;
 
 void UAirBlueprintLib::LogMessageString(const std::string& prefix, const std::string& suffix, LogDebugLevel level, float persist_sec)
@@ -435,8 +430,7 @@
             world_settings->SetTimeDilation(clock_speed);
         else
             LogMessageString("Failed:", "WorldSettings was nullptr", LogDebugLevel::Failure);
-    },
-                                             true);
+    }, true);
 }
 
 float UAirBlueprintLib::getUnrealClockSpeed(const AActor* context)
@@ -505,35 +499,18 @@
 template <>
 std::string UAirBlueprintLib::GetMeshName<USkinnedMeshComponent>(USkinnedMeshComponent* mesh)
 {
-<<<<<<< HEAD
     if (mesh->GetOwner())
         return std::string(TCHAR_TO_UTF8(*(mesh->GetOwner()->GetName())));
     else
         return ""; // std::string(TCHAR_TO_UTF8(*(UKismetSystemLibrary::GetDisplayName(mesh))));
-=======
-    switch (mesh_naming_method_) {
-    case msr::airlib::AirSimSettings::SegmentationSetting::MeshNamingMethodType::OwnerName:
-        if (mesh->GetOwner())
-            return std::string(TCHAR_TO_UTF8(*(mesh->GetOwner()->GetName())));
-        else
-            return ""; // std::string(TCHAR_TO_UTF8(*(UKismetSystemLibrary::GetDisplayName(mesh))));
-    case msr::airlib::AirSimSettings::SegmentationSetting::MeshNamingMethodType::StaticMeshName:
-        if (mesh->SkeletalMesh)
-            return std::string(TCHAR_TO_UTF8(*(mesh->SkeletalMesh->GetName())));
-        else
-            return "";
-    default:
-        return "";
-    }
->>>>>>> 9c84fc13
-}
+}
+
 
 std::string UAirBlueprintLib::GetMeshName(ALandscapeProxy* mesh)
 {
     return std::string(TCHAR_TO_UTF8(*(mesh->GetName())));
 }
 
-<<<<<<< HEAD
 void UAirBlueprintLib::InitializeMeshStencilIDs(bool ignore_existing, FString material_list)
 {
     std::string materialListString = std::string(TCHAR_TO_UTF8(*material_list));
@@ -566,22 +543,6 @@
     for (TObjectIterator<ALandscapeProxy> comp; comp; ++comp)
     {
         InitializeObjectStencilID(*comp, materialMap, ignore_existing);
-=======
-void UAirBlueprintLib::InitializeMeshStencilIDs(bool override_existing)
-{
-    for (TObjectIterator<UStaticMeshComponent> comp; comp; ++comp) {
-        InitializeObjectStencilID(*comp, override_existing);
-    }
-    for (TObjectIterator<USkinnedMeshComponent> comp; comp; ++comp) {
-        InitializeObjectStencilID(*comp, override_existing);
-    }
-    //for (TObjectIterator<UFoliageType> comp; comp; ++comp)
-    //{
-    //    InitializeObjectStencilID(*comp);
-    //}
-    for (TObjectIterator<ALandscapeProxy> comp; comp; ++comp) {
-        InitializeObjectStencilID(*comp, override_existing);
->>>>>>> 9c84fc13
     }
 }
 
@@ -638,21 +599,12 @@
     return -1;
 }
 
-<<<<<<< HEAD
 std::vector<std::string> UAirBlueprintLib::ListMatchingActorsOriginal(const UObject* context, const std::string& name_regex)
-=======
-std::vector<std::string> UAirBlueprintLib::ListMatchingActors(const UObject* context, const std::string& name_regex)
->>>>>>> 9c84fc13
 {
     std::vector<std::string> results;
     auto world = context->GetWorld();
     std::regex compiledRegex(name_regex, std::regex::optimize);
-<<<<<<< HEAD
-    for (TActorIterator<AActor> actorIterator(world); actorIterator; ++actorIterator)
-    {
-=======
     for (TActorIterator<AActor> actorIterator(world); actorIterator; ++actorIterator) {
->>>>>>> 9c84fc13
         AActor* actor = *actorIterator;
         auto name = std::string(TCHAR_TO_UTF8(*actor->GetName()));
         bool match = std::regex_match(name, compiledRegex);
@@ -662,7 +614,6 @@
     return results;
 }
 
-<<<<<<< HEAD
 std::vector<std::string> UAirBlueprintLib::ListMatchingActors(const UObject *context, const std::string& name_regex)
 {
     std::vector<std::string> results;
@@ -729,7 +680,6 @@
     return results;
 }
 
-=======
 std::vector<msr::airlib::MeshPositionVertexBuffersResponse> UAirBlueprintLib::GetStaticMeshComponents()
 {
     std::vector<msr::airlib::MeshPositionVertexBuffersResponse> meshes;
@@ -903,7 +853,6 @@
         playerController->ConsoleCommand(command, true);
     return playerController != nullptr;
 }
->>>>>>> 9c84fc13
 
 bool UAirBlueprintLib::HasObstacle(const AActor* actor, const FVector& start, const FVector& end, const AActor* ignore_actor, ECollisionChannel collision_channel)
 {
@@ -916,11 +865,7 @@
 }
 
 bool UAirBlueprintLib::GetObstacle(const AActor* actor, const FVector& start, const FVector& end,
-<<<<<<< HEAD
-	FHitResult& hit, const AActor* ignore_actor, ECollisionChannel collision_channel)
-=======
                                    FHitResult& hit, const AActor* ignore_actor, ECollisionChannel collision_channel)
->>>>>>> 9c84fc13
 {
 	hit = FHitResult(ForceInit);
 
