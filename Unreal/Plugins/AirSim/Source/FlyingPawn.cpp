#include "AirSim.h"
#include "FlyingPawn.h"
#include "AirBlueprintLib.h"
#include "common/CommonStructs.hpp"
#include "MultiRotorConnector.h"
#include "SimJoyStick/SimJoyStick.h"
#include "common/Common.hpp"

void AFlyingPawn::initialize()
{
	Super::initialize();
}

void AFlyingPawn::initializeForPlay()
{
	//get references of components so we can use later
	setupComponentReferences();

	//set stencil IDs
	setStencilIDs();

	setupInputBindings();

	detectUsbRc();
}

void AFlyingPawn::detectUsbRc()
{
	std::string vehicleName = AFlyingPawn::getVehicleName();

	if (vehicleName.compare(std::string("Quad1")) == 0)
	{
		joystick_.getJoyStickState(0, joystick_state_);
		rc_data_.is_connected = joystick_state_.is_connected;

		if (rc_data_.is_connected)
			UAirBlueprintLib::LogMessage(TEXT("RC Controller on USB for vehicle 1: "), "Detected", LogDebugLevel::Informational);
		else
			UAirBlueprintLib::LogMessage(TEXT("RC Controller on USB: "), "Not detected", LogDebugLevel::Informational);
	}

	if (vehicleName.compare(std::string("Quad2")) == 0)
	{
		joystick_.getJoyStickState(1, joystick_state_);
		rc_data_.is_connected = joystick_state_.is_connected;

		if (rc_data_.is_connected)
			UAirBlueprintLib::LogMessage(TEXT("RC Controller on USB for vehicle 2: "), "Detected", LogDebugLevel::Informational);
		else
			UAirBlueprintLib::LogMessage(TEXT("RC Controller on USB: "), "Not detected", LogDebugLevel::Informational);
	}

	if (vehicleName.compare(std::string("Quad3")) == 0)
	{
		joystick_.getJoyStickState(2, joystick_state_);
		rc_data_.is_connected = joystick_state_.is_connected;

		if (rc_data_.is_connected)
			UAirBlueprintLib::LogMessage(TEXT("RC Controller on USB for vehicle 3: "), "Detected", LogDebugLevel::Informational);
		else
			UAirBlueprintLib::LogMessage(TEXT("RC Controller on USB for vehicle 3: "), "Not detected", LogDebugLevel::Informational);
	}
}

void AFlyingPawn::setStencilIDs()
{
	TArray<AActor*> foundActors;
	UAirBlueprintLib::FindAllActor<AActor>(this, foundActors);
	TArray<UStaticMeshComponent*> components;
	int stencil = 0;
	for (AActor* actor : foundActors) {
		actor->GetComponents(components);
		if (components.Num() == 1) {
			components[0]->SetRenderCustomDepth(true);
			components[0]->CustomDepthStencilValue = (stencil++) % 256;
			components[0]->MarkRenderStateDirty();
		}
	}
}

const AFlyingPawn::RCData& AFlyingPawn::getRCData()
{
	std::string vehicleName = AFlyingPawn::getVehicleName();

	if (vehicleName.compare(std::string("Quad1")) == 0)
		joystick_.getJoyStickState(0, joystick_state_);
	else if (vehicleName.compare(std::string("Quad2")) == 0)
		joystick_.getJoyStickState(1, joystick_state_);
	else if (vehicleName.compare(std::string("Quad3")) == 0)
		joystick_.getJoyStickState(2, joystick_state_);

	rc_data_.is_connected = joystick_state_.is_connected;

	if (rc_data_.is_connected) {
		rc_data_.throttle = joyStickToRC(joystick_state_.left_y);
		rc_data_.yaw = joyStickToRC(joystick_state_.left_x);
		rc_data_.roll = joyStickToRC(joystick_state_.right_x);
		rc_data_.pitch = joyStickToRC(joystick_state_.right_y);

		rc_data_.switch1 = joystick_state_.left_trigger ? 1 : 0;
		rc_data_.switch2 = joystick_state_.right_trigger ? 1 : 0;
	}
	//else don't waste time

	return rc_data_;
}

float AFlyingPawn::joyStickToRC(int16_t val)
{
	float valf = static_cast<float>(val);
	return (valf) / (Utils::max<uint16_t>()/2);
}

void AFlyingPawn::reset()
{
	Super::reset();

	rc_data_ = RCData();
}


APIPCamera* AFlyingPawn::getFpvCamera()
{
	return fpv_camera_;
}

void AFlyingPawn::setRotorSpeed(int rotor_index, float radsPerSec)
{
<<<<<<< HEAD
    if (rotor_index >= 0 && rotor_index < rotor_count) {
        auto comp = rotating_movements_[rotor_index];
        if (comp != nullptr) {
            comp->RotationRate.Yaw = radsPerSec * 180.0f / M_PIf * RotatorFactor;
        }
    }
=======
	if (rotor_index >= 0 && rotor_index < rotor_count)
		rotating_movements_[rotor_index]->RotationRate.Yaw = radsPerSec * 180.0f / M_PIf * RotatorFactor;
>>>>>>> 549311a0
}

std::string AFlyingPawn::getVehicleName()
{
	return std::string(TCHAR_TO_UTF8(*VehicleName));
}

void AFlyingPawn::setupComponentReferences()
{
	fpv_camera_ = Cast<APIPCamera>(
		(UAirBlueprintLib::GetActorComponent<UChildActorComponent>(this, TEXT("LeftPIPCamera")))->GetChildActor());

	for (auto i = 0; i < 4; ++i) {
		rotating_movements_[i] = UAirBlueprintLib::GetActorComponent<URotatingMovementComponent>(this, TEXT("Rotation") + FString::FromInt(i));
	}
}


void AFlyingPawn::setupInputBindings()
{
	//this->EnableInput(this->GetWorld()->GetFirstPlayerController());

	//UAirBlueprintLib::BindAxisToKey("InputEventThrottle", EKeys::Gamepad_LeftY, this, &AFlyingPawn::inputEventThrottle);
	//UAirBlueprintLib::BindAxisToKey("InputEventYaw", EKeys::Gamepad_LeftX, this, &AFlyingPawn::inputEventYaw);
	//UAirBlueprintLib::BindAxisToKey("InputEventPitch", EKeys::Gamepad_RightY, this, &AFlyingPawn::inputEventPitch);
	//UAirBlueprintLib::BindAxisToKey("InputEventRoll", EKeys::Gamepad_RightX, this, &AFlyingPawn::inputEventRoll);
	//UAirBlueprintLib::BindActionToKey("InputEventArmDisArm", EKeys::Gamepad_LeftTrigger, this, &AFlyingPawn::inputEventArmDisArm);
}<|MERGE_RESOLUTION|>--- conflicted
+++ resolved
@@ -126,17 +126,12 @@
 
 void AFlyingPawn::setRotorSpeed(int rotor_index, float radsPerSec)
 {
-<<<<<<< HEAD
     if (rotor_index >= 0 && rotor_index < rotor_count) {
         auto comp = rotating_movements_[rotor_index];
         if (comp != nullptr) {
             comp->RotationRate.Yaw = radsPerSec * 180.0f / M_PIf * RotatorFactor;
         }
     }
-=======
-	if (rotor_index >= 0 && rotor_index < rotor_count)
-		rotating_movements_[rotor_index]->RotationRate.Yaw = radsPerSec * 180.0f / M_PIf * RotatorFactor;
->>>>>>> 549311a0
 }
 
 std::string AFlyingPawn::getVehicleName()
