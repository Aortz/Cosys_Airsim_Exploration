// Copyright (c) Microsoft Corporation. All rights reserved.
// Licensed under the MIT License.

#include "UnrealDistanceSensor.h"
#include "AirBlueprintLib.h"
#include "common/Common.hpp"
#include "NedTransform.h"

UnrealDistanceSensor::UnrealDistanceSensor(const AirSimSettings::DistanceSetting& setting,
                                           AActor* actor, const NedTransform* ned_transform)
    : DistanceSimple(setting), actor_(actor), ned_transform_(ned_transform)
{
}

msr::airlib::real_T UnrealDistanceSensor::getRayLength(const msr::airlib::Pose& pose)
{
    //update ray tracing
    Vector3r start = pose.position;
    Vector3r end = start + VectorMath::rotateVector(VectorMath::front(), pose.orientation, true) * getParams().max_distance;

    FHitResult dist_hit = FHitResult(ForceInit);
<<<<<<< HEAD
    bool is_hit = UAirBlueprintLib::GetObstacle(actor_, ned_transform_->fromLocalNed(start), ned_transform_->fromLocalNed(end), dist_hit, nullptr, ECC_Visibility);
    float distance = is_hit? dist_hit.Distance / 100.0f : getParams().max_distance;
=======
    bool is_hit = UAirBlueprintLib::GetObstacle(actor_, ned_transform_->fromLocalNed(start), ned_transform_->fromLocalNed(end), dist_hit);
    float distance = is_hit ? dist_hit.Distance / 100.0f : getParams().max_distance;
>>>>>>> 9c84fc13

    //FString hit_name = FString("None");
    //if (dist_hit.GetActor())
    //    hit_name=dist_hit.GetActor()->GetName();

    //UAirBlueprintLib::LogMessage(FString("Distance to "), hit_name+FString(": ")+FString::SanitizeFloat(distance), LogDebugLevel::Informational);

    return distance;
}<|MERGE_RESOLUTION|>--- conflicted
+++ resolved
@@ -19,13 +19,8 @@
     Vector3r end = start + VectorMath::rotateVector(VectorMath::front(), pose.orientation, true) * getParams().max_distance;
 
     FHitResult dist_hit = FHitResult(ForceInit);
-<<<<<<< HEAD
-    bool is_hit = UAirBlueprintLib::GetObstacle(actor_, ned_transform_->fromLocalNed(start), ned_transform_->fromLocalNed(end), dist_hit, nullptr, ECC_Visibility);
-    float distance = is_hit? dist_hit.Distance / 100.0f : getParams().max_distance;
-=======
     bool is_hit = UAirBlueprintLib::GetObstacle(actor_, ned_transform_->fromLocalNed(start), ned_transform_->fromLocalNed(end), dist_hit);
     float distance = is_hit ? dist_hit.Distance / 100.0f : getParams().max_distance;
->>>>>>> 9c84fc13
 
     //FString hit_name = FString("None");
     //if (dist_hit.GetActor())
