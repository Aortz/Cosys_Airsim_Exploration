--- conflicted
+++ resolved
@@ -16,17 +16,11 @@
 
     switch (sensor_setting->sensor_type) {
     case SensorBase::SensorType::Distance:
-<<<<<<< HEAD
-        return std::unique_ptr<UnrealDistanceSensor>(new UnrealDistanceSensor(actor_, ned_transform_));
-    case SensorBase::SensorType::Lidar:
-        return std::unique_ptr<UnrealLidarSensor>(new UnrealLidarSensor(actor_, ned_transform_));
-=======
         return std::unique_ptr<UnrealDistanceSensor>(new UnrealDistanceSensor(
             *static_cast<const AirSimSettings::DistanceSetting*>(sensor_setting), actor_, ned_transform_));
     case SensorBase::SensorType::Lidar:
         return std::unique_ptr<UnrealLidarSensor>(new UnrealLidarSensor(
             *static_cast<const AirSimSettings::LidarSetting*>(sensor_setting), actor_, ned_transform_));
->>>>>>> fdaa1480
     default:
         return msr::airlib::SensorFactory::createSensorFromSettings(sensor_setting);
     }
