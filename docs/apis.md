--- conflicted
+++ resolved
@@ -1,359 +1,323 @@
-﻿# AirSim APIs
-
-## Introduction
-AirSim exposes APIs so you can interact with vehicle in the simulation programmatically. You can use these APIs to retrieve images, get state, control the vehicle and so on.
-
-## Python Quickstart
-If you want to use Python to call AirSim APIs, we recommend using Anaconda with Python 3.5 or later versions however some code may also work with Python 2.7 ([help us](CONTRIBUTING.md) improve compatibility!).
-
-First install this package:
-
-```
-pip install msgpack-rpc-python
-```
-
-Once you can run AirSim, choose Car as vehicle and then navigate to `PythonClient\car\` folder and run:
-
-```
-python hello_car.py
-```
-
-<<<<<<< HEAD
-If you are using Visual Studio then just open AirSim.sln, set PythonClient as startup project and choose `car\hello_car.py` as your startup script.
-=======
-If you are using Visual Studio 2019 then just open AirSim.sln, set PythonClient as startup project and choose `car\hello_car.py` as your startup script.
-
-### Installing AirSim Package
-You can also install `airsim` package simply by,
-
-```
-pip install airsim
-```
-
-You can find source code and samples for this package in `PythonClient` folder in your repo.
-
-**Notes**
-1. You may notice a file `setup_path.py` in our example folders. This file has simple code to detect if `airsim` package is available in parent folder and in that case we use that instead of pip installed package so you always use latest code.
-2. AirSim is still under heavy development which means you might frequently need to update the package to use new APIs.
-
-## C++ Users
-If you want to use C++ APIs and examples, please see [C++ APIs Guide](apis_cpp.md).
->>>>>>> 9c84fc13
-
-You can also install the AirSim python module to your Python environment to use anywhere by running  `pip install .` in the _PythonClient_ folder. 
-## Hello Car
-Here's how to use AirSim APIs using Python to control simulated car (see also [C++ example](apis_cpp.md#hello_car)):
-
-```python
-# ready to run example: PythonClient/car/hello_car.py
-import airsim
-import time
-
-# connect to the AirSim simulator
-client = airsim.CarClient()
-client.confirmConnection()
-client.enableApiControl(True)
-car_controls = airsim.CarControls()
-
-while True:
-    # get state of the car
-    car_state = client.getCarState()
-    print("Speed %d, Gear %d" % (car_state.speed, car_state.gear))
-
-    # set the controls for car
-    car_controls.throttle = 1
-    car_controls.steering = 1
-    client.setCarControls(car_controls)
-
-    # let car drive a bit
-    time.sleep(1)
-
-    # get camera images from the car
-    responses = client.simGetImages([
-        airsim.ImageRequest(0, airsim.ImageType.DepthVis),
-        airsim.ImageRequest(1, airsim.ImageType.DepthPlanar, True)])
-    print('Retrieved images: %d', len(responses))
-
-    # do something with images
-    for response in responses:
-        if response.pixels_as_float:
-            print("Type %d, size %d" % (response.image_type, len(response.image_data_float)))
-            airsim.write_pfm('py1.pfm', airsim.get_pfm_array(response))
-        else:
-            print("Type %d, size %d" % (response.image_type, len(response.image_data_uint8)))
-            airsim.write_file('py1.png', response.image_data_uint8)
-
-```
-
-## Hello Drone
-Here's how to use AirSim APIs using Python to control simulated quadrotor (see also [C++ example](apis_cpp.md#hello_drone)):
-
-```python
-# ready to run example: PythonClient/multirotor/hello_drone.py
-import airsim
-import os
-
-# connect to the AirSim simulator
-client = airsim.MultirotorClient()
-client.confirmConnection()
-client.enableApiControl(True)
-client.armDisarm(True)
-
-# Async methods returns Future. Call join() to wait for task to complete.
-client.takeoffAsync().join()
-client.moveToPositionAsync(-10, 10, -10, 5).join()
-
-# take images
-responses = client.simGetImages([
-    airsim.ImageRequest("0", airsim.ImageType.DepthVis),
-    airsim.ImageRequest("1", airsim.ImageType.DepthPlanar, True)])
-print('Retrieved images: %d', len(responses))
-
-# do something with the images
-for response in responses:
-    if response.pixels_as_float:
-        print("Type %d, size %d" % (response.image_type, len(response.image_data_float)))
-        airsim.write_pfm(os.path.normpath('/temp/py1.pfm'), airsim.get_pfm_array(response))
-    else:
-        print("Type %d, size %d" % (response.image_type, len(response.image_data_uint8)))
-        airsim.write_file(os.path.normpath('/temp/py1.png'), response.image_data_uint8)
-```
-
-## Common APIs
-
-* `reset`: This resets the vehicle to its original starting state. Note that you must call `enableApiControl` and `armDisarm` again after the call to `reset`.
-* `confirmConnection`: Checks state of connection every 1 sec and reports it in Console so user can see the progress for connection.
-* `enableApiControl`: For safety reasons, by default API control for autonomous vehicle is not enabled and human operator has full control (usually via RC or joystick in simulator). The client must make this call to request control via API. It is likely that human operator of vehicle might have disallowed API control which would mean that enableApiControl has no effect. This can be checked by `isApiControlEnabled`.
-* `isApiControlEnabled`: Returns true if API control is established. If false (which is default) then API calls would be ignored. After a successful call to `enableApiControl`, the `isApiControlEnabled` should return true.
-* `ping`: If connection is established then this call will return true otherwise it will be blocked until timeout.
-* `simPrintLogMessage`: Prints the specified message in the simulator's window. If message_param is also supplied then its printed next to the message and in that case if this API is called with same message value but different message_param again then previous line is overwritten with new line (instead of API creating new line on display). For example, `simPrintLogMessage("Iteration: ", to_string(i))` keeps updating same line on display when API is called with different values of i. The valid values of severity parameter is 0 to 3 inclusive that corresponds to different colors.
-<<<<<<< HEAD
-* `simGetObjectPose(ned=true)`, `simSetObjectPose`: Gets and sets the pose of specified object in Unreal environment. Here the object means "actor" in Unreal terminology. They are searched by tag as well as name. Please note that the names shown in UE Editor are *auto-generated* in each run and are not permanent. So if you want to refer to actor by name, you must change its auto-generated name in UE Editor. Alternatively you can add a tag to actor which can be done by clicking on that actor in Unreal Editor and then going to [Tags property](https://answers.unrealengine.com/questions/543807/whats-the-difference-between-tag-and-tag.html), click "+" sign and add some string value. If multiple actors have same tag then the first match is returned. If no matches are found then NaN pose is returned. The returned pose is in NED coordinates in SI units with its origin at Player Start by default or in Unreal NED frame if the `ned` boolean argument is set to `talse`. For `simSetObjectPose`, the specified actor must have [Mobility](https://docs.unrealengine.com/en-us/Engine/Actors/Mobility) set to Movable or otherwise you will get undefined behavior. The `simSetObjectPose` has parameter `teleport` which means object is [moved through other objects](https://www.unrealengine.com/en-US/blog/moving-physical-objects) in its way and it returns true if move was successful
-* `simListSceneObjects`:  Provides a list of all objects in the environment. You can also use regular expression to filter specific objects by name. For example, the code below sets all meshes which have names starting with "wall" you can use `simListSceneObjects("wall[\w]*")`.
-
-### Image/Computer Vision/Instance segmentation APIs
-AirSim offers comprehensive images APIs to retrieve synchronized images from multiple cameras along with ground truth including depth, disparity, surface normals and vision. You can set the resolution, FOV, motion blur etc parameters in [settings.json](settings.md). There is also API for detecting collision state. See also [complete code](https://github.com/Microsoft/AirSim/tree/master/Examples/DataCollection/StereoImageGenerator.hpp) that generates specified number of stereo images and ground truth depth with normalization to camera plan, computation of disparity image and saving it to [pfm format](pfm.md).
-Furthermore, the [Instance Segmentation](instance_segmentation.md) system can also be manipulated through the API.
-
-More on [image APIs, Computer Vision mode and instance segmentation configuration](image_apis.md).
-=======
-* `simGetObjectPose`, `simSetObjectPose`: Gets and sets the pose of specified object in Unreal environment. Here the object means "actor" in Unreal terminology. They are searched by tag as well as name. Please note that the names shown in UE Editor are *auto-generated* in each run and are not permanent. So if you want to refer to actor by name, you must change its auto-generated name in UE Editor. Alternatively you can add a tag to actor which can be done by clicking on that actor in Unreal Editor and then going to [Tags property](https://answers.unrealengine.com/questions/543807/whats-the-difference-between-tag-and-tag.html), click "+" sign and add some string value. If multiple actors have same tag then the first match is returned. If no matches are found then NaN pose is returned. The returned pose is in NED coordinates in SI units in the world frame. For `simSetObjectPose`, the specified actor must have [Mobility](https://docs.unrealengine.com/en-us/Engine/Actors/Mobility) set to Movable or otherwise you will get undefined behavior. The `simSetObjectPose` has parameter `teleport` which means object is [moved through other objects](https://www.unrealengine.com/en-US/blog/moving-physical-objects) in its way and it returns true if move was successful
-
-### Image / Computer Vision APIs
-AirSim offers comprehensive images APIs to retrieve synchronized images from multiple cameras along with ground truth including depth, disparity, surface normals and vision. You can set the resolution, FOV, motion blur etc parameters in [settings.json](settings.md). There is also API for detecting collision state. See also [complete code](https://github.com/Microsoft/AirSim/tree/main/Examples/DataCollection/StereoImageGenerator.hpp) that generates specified number of stereo images and ground truth depth with normalization to camera plane, computation of disparity image and saving it to [pfm format](pfm.md).
-
-More on [image APIs and Computer Vision mode](image_apis.md).
-For vision problems that can benefit from domain randomization, there is also an [object retexturing API](retexturing.md), which can be used in supported scenes.
->>>>>>> 9c84fc13
-
-### Pause and Continue APIs
-AirSim allows to pause and continue the simulation through `pause(is_paused)` API. To pause the simulation call `pause(True)` and to continue the simulation call `pause(False)`. You may have scenario, especially while using reinforcement learning, to run the simulation for specified amount of time and then automatically pause. While simulation is paused, you may then do some expensive computation, send a new command and then again run the simulation for specified amount of time. This can be achieved by API `continueForTime(seconds)`. This API runs the simulation for the specified number of seconds and then pauses the simulation. For example usage, please see [pause_continue_car.py](https://github.com/Microsoft/AirSim/tree/main/PythonClient//car/pause_continue_car.py) and [pause_continue_drone.py](https://github.com/Microsoft/AirSim/tree/main/PythonClient//multirotor/pause_continue_drone.py).
-
-
-### Collision API
-The collision information can be obtained using `simGetCollisionInfo` API. This call returns a struct that has information not only whether collision occurred but also collision position, surface normal, penetration depth and so on.
-
-### Time of Day API
-<<<<<<< HEAD
-AirSim assumes there exist sky sphere of class `EngineSky/BP_Sky_Sphere` in your environment with [ADirectionalLight actor](https://cosysgit.uantwerpen.be/sensorsimulation/airsim/-/blob/master/Unreal/Plugins/AirSim/Source/SimMode/SimModeBase.cpp#L156). By default, the position of the sun in the scene doesn't move with time. You can use [settings](settings.md#timeofday) to set up latitude, longitude, date and time which AirSim uses to compute the position of sun in the scene. 
-=======
-AirSim assumes there exist sky sphere of class `EngineSky/BP_Sky_Sphere` in your environment with [ADirectionalLight actor](https://github.com/microsoft/AirSim/blob/v1.4.0-linux/Unreal/Plugins/AirSim/Source/SimMode/SimModeBase.cpp#L224). By default, the position of the sun in the scene doesn't move with time. You can use [settings](settings.md#timeofday) to set up latitude, longitude, date and time which AirSim uses to compute the position of sun in the scene.
->>>>>>> 9c84fc13
-
-You can also use following API call to set the sun position according to given date time:
-
-```
-simSetTimeOfDay(self, is_enabled, start_datetime = "", is_start_datetime_dst = False, celestial_clock_speed = 1, update_interval_secs = 60, move_sun = True)
-```
-
-The `is_enabled` parameter must be `True` to enable time of day effect. If it is `False` then sun position is reset to its original in the environment.
-
-Other parameters are same as in [settings](settings.md#timeofday).
-
-### Line-of-sight and world extent APIs
-To test line-of-sight in the sim from a vehicle to a point or between two points, see simTestLineOfSightToPoint(point, vehicle_name) and simTestLineOfSightBetweenPoints(point1, point2), respectively.
-Sim world extent, in the form of a vector of two GeoPoints, can be retrieved using simGetWorldExtents().
-
-### Weather APIs
-By default all weather effects are disabled. To enable weather effect, first call:
-
-```
-simEnableWeather(True)
-```
-
-Various weather effects can be enabled by using `simSetWeatherParameter` method which takes `WeatherParameter`, for example,
-
-```
-client.simSetWeatherParameter(airsim.WeatherParameter.Rain, 0.25);
-```
-The second parameter value is from 0 to 1. The first parameter provides following options:
-
-```
-class WeatherParameter:
-    Rain = 0
-    Roadwetness = 1
-    Snow = 2
-    RoadSnow = 3
-    MapleLeaf = 4
-    RoadLeaf = 5
-    Dust = 6
-    Fog = 7
-```
-
-Please note that `Roadwetness`, `RoadSnow` and `RoadLeaf` effects requires adding [materials](https://github.com/Microsoft/AirSim/tree/main/Unreal/Plugins/AirSim/Content/Weather/WeatherFX) to your scene.
-
-Please see [example code](https://github.com/Microsoft/AirSim/blob/main/PythonClient/environment/weather.py) for more details.
-
-### Recording APIs
-
-Recording APIs can be used to start recording data through APIs. Data to be recorded can be specified using [settings](settings.md#recording). To start recording, use -
-
-```
-client.startRecording()
-```
-
-Similarly, to stop recording, use `client.stopRecording()`. To check whether Recording is running, call `client.isRecording()`, returns a `bool`.
-
-This API works alongwith toggling Recording using R button, therefore if it's enabled using R key, `isRecording()` will return `True`, and recording can be stopped via API using `stopRecording()`. Similarly, recording started using API will be stopped if R key is pressed in Viewport. LogMessage will also appear in the top-left of the viewport if recording is started or stopped using API.
-
-Note that this will only save the data as specfied in the settings. For full freedom in storing data such as certain sensor information, or in a different format or layout, use the other APIs to fetch the data and save as desired. Check out [Modifying Recording Data](modify_recording_data.md) for details on how to modify the kinematics data being recorded.
-
-### Wind API
-
-Wind can be changed during simulation using `simSetWind()`. Wind is specified in World frame, NED direction and m/s values
-
-<<<<<<< HEAD
-Please see [example code](https://cosysgit.uantwerpen.be/sensorsimulation/airsim/-/blob/master/PythonClient/computer_vision/weather.py) for more details.
-
-### Lidar APIs
-AirSim offers API to retrieve point cloud data from (GPU)Lidar sensors on vehicles. You can set the number of channels, points per second, horizontal and vertical FOV, etc parameters in [settings.json](settings.md). 
-=======
-E.g. To set 20m/s wind in North (forward) direction -
-
-```python
-# Set wind to (20,0,0) in NED (forward direction)
-wind = airsim.Vector3r(20, 0, 0)
-client.simSetWind(wind)
-```
-
-Also see example script in [set_wind.py](https://github.com/Microsoft/AirSim/blob/main/PythonClient/multirotor/set_wind.py)
-
-### Lidar APIs
-AirSim offers API to retrieve point cloud data from Lidar sensors on vehicles. You can set the number of channels, points per second, horizontal and vertical FOV, etc parameters in [settings.json](settings.md).
->>>>>>> 9c84fc13
-
-More on [lidar APIs and settings](lidar.md), [GPUlidar APIs and settings](gpulidar.md) and [sensor settings](sensors.md)
-
-### Light Control APIs
-
-Lights that can be manipulated inside AirSim can be created via the `simSpawnObject()` API by passing either `PointLightBP` or `SpotLightBP` as the `asset_name` parameter and `True` as the `is_blueprint` parameter. Once a light has been spawned, it can be manipulated using the following API:
-
-* `simSetLightIntensity`: This allows you to edit a light's intensity or brightness. It takes two parameters, `light_name`, the name of the light object returned by a previous call to `simSpawnObject()`, and `intensity`, a float value.
-
-### Texture APIs
-
-Textures can be dynamically set on objects via these APIs:
-
-* `simSetObjectMaterial`: This sets an object's material using an existing Unreal material asset. It takes two string parameters, `object_name` and `material_name`.
-* `simSetObjectMaterialFromTexture`: This sets an object's material using a path to a texture. It takes two string parameters, `object_name` and `texture_path`.
-
-### Multiple Vehicles
-AirSim supports multiple vehicles and control them through APIs. Please [Multiple Vehicles](multi_vehicle.md) doc.
-
-### Coordinate System
-All AirSim API uses NED coordinate system, i.e., +X is North, +Y is East and +Z is Down. All units are in SI system. Please note that this is different from coordinate system used internally by Unreal Engine. In Unreal Engine, +Z is up instead of down and length unit is in centimeters instead of meters. AirSim APIs takes care of the appropriate conversions. The starting point of the vehicle is always coordinates (0, 0, 0) in NED system. Thus when converting from Unreal coordinates to NED, we first subtract the starting offset and then scale by 100 for cm to m conversion. The vehicle is spawned in Unreal environment where the Player Start component is placed. There is a setting called `OriginGeopoint` in [settings.json](settings.md) which assigns geographic longitude, longitude and altitude to the Player Start component.
-
-## Vehicle Specific APIs
-### APIs for Car
-Car has followings APIs available:
-
-* `setCarControls`: This allows you to set throttle, steering, handbrake and auto or manual gear.
-* `getCarState`: This retrieves the state information including speed, current gear and 6 kinematics quantities: position, orientation, linear and angular velocity, linear and angular acceleration. All quantities are in NED coordinate system, SI units in world frame except for angular velocity and accelerations which are in body frame.
-* [Image APIs](image_apis.md).
-
-### APIs for Multirotor
-Multirotor can be controlled by specifying angles, velocity vector, destination position or some combination of these. There are corresponding `move*` APIs for this purpose. When doing position control, we need to use some path following algorithm. By default AirSim uses carrot following algorithm. This is often referred to as "high level control" because you just need to specify high level goal and the firmware takes care of the rest. Currently lowest level control available in AirSim is `moveByAngleThrottleAsync` API.
-
-#### getMultirotorState
-This API returns the state of the vehicle in one call. The state includes, collision, estimated kinematics (i.e. kinematics computed by fusing sensors), and timestamp (nano seconds since epoch). The kinematics here means 6 quantities: position, orientation, linear and angular velocity, linear and angular acceleration. Please note that simple_slight currently doesn't support state estimator which means estimated and ground truth kinematics values would be same for simple_flight. Estimated kinematics are however available for PX4 except for angular acceleration. All quantities are in NED coordinate system, SI units in world frame except for angular velocity and accelerations which are in body frame.
-
-#### Async methods, duration and max_wait_seconds
-Many API methods has parameters named `duration` or `max_wait_seconds` and they have *Async* as suffix, for example, `takeoffAsync`. These methods will return immediately after starting the task in AirSim so that your client code can do something else while that task is being executed. If you want to wait for this task to complete then you can call `waitOnLastTask` like this:
-
-```cpp
-//C++
-client.takeoffAsync()->waitOnLastTask();
-```
-
-```cpp
-# Python
-client.takeoffAsync().join()
-```
-
-If you start another command then it automatically cancels the previous task and starts new command. This allows to use pattern where your coded continuously does the sensing, computes a new trajectory to follow and issues that path to vehicle in AirSim. Each newly issued trajectory cancels the previous trajectory allowing your code to continuously do the update as new sensor data arrives.
-
-All *Async* method returns `concurrent.futures.Future` in Python (`std::future` in C++). Please note that these future classes currently do not allow to check status or cancel the task; they only allow to wait for task to complete. AirSim does provide API `cancelLastTask`, however.
-
-#### drivetrain
-There are two modes you can fly vehicle: `drivetrain` parameter is set to `airsim.DrivetrainType.ForwardOnly` or `airsim.DrivetrainType.MaxDegreeOfFreedom`. When you specify ForwardOnly, you are saying that vehicle's front should always point in the direction of travel. So if you want drone to take left turn then it would first rotate so front points to left. This mode is useful when you have only front camera and you are operating vehicle using FPV view. This is more or less like travelling in car where you always have front view. The MaxDegreeOfFreedom means you don't care where the front points to. So when you take left turn, you just start going left like crab. Quadrotors can go in any direction regardless of where front points to. The MaxDegreeOfFreedom enables this mode.
-
-#### yaw_mode
-`yaw_mode` is a struct `YawMode` with two fields, `yaw_or_rate` and `is_rate`. If `is_rate` field is True then `yaw_or_rate` field is interpreted as angular velocity in degrees/sec which means you want vehicle to rotate continuously around its axis at that angular velocity while moving. If `is_rate` is False then `yaw_or_rate` is interpreted as angle in degrees which means you want vehicle to rotate to specific angle (i.e. yaw) and keep that angle while moving.
-
-You can probably see that when `yaw_mode.is_rate == true`, the `drivetrain` parameter shouldn't be set to `ForwardOnly` because you are contradicting by saying that keep front pointing ahead but also rotate continuously. However if you have `yaw_mode.is_rate = false` in `ForwardOnly` mode then you can do some funky stuff. For example, you can have drone do circles and have yaw_or_rate set to 90 so camera is always pointed to center ("super cool selfie mode"). In `MaxDegreeofFreedom` also you can get some funky stuff by setting `yaw_mode.is_rate = true` and say `yaw_mode.yaw_or_rate = 20`. This will cause drone to go in its path while rotating which may allow to do 360 scanning.
-
-In most cases, you just don't want yaw to change which you can do by setting yaw rate of 0. The shorthand for this is `airsim.YawMode.Zero()` (or in C++: `YawMode::Zero()`).
-
-#### lookahead and adaptive_lookahead
-When you ask vehicle to follow a path, AirSim uses "carrot following" algorithm. This algorithm operates by looking ahead on path and adjusting its velocity vector. The parameters for this algorithm is specified by `lookahead` and `adaptive_lookahead`. For most of the time you want algorithm to auto-decide the values by simply setting `lookahead = -1` and `adaptive_lookahead = 0`.
-
-## Using APIs on Real Vehicles
-We want to be able to run *same code* that runs in simulation as on real vehicle. This allows you to test your code in simulator and deploy to real vehicle.
-
-Generally speaking, APIs therefore shouldn't allow you to do something that cannot be done on real vehicle (for example, getting the ground truth). But, of course, simulator has much more information and it would be useful in applications that may not care about running things on real vehicle. For this reason, we clearly delineate between sim-only APIs by attaching `sim` prefix, for example, `simGetGroundTruthKinematics`. This way you can avoid using these simulation-only APIs if you care about running your code on real vehicles.
-
-The AirLib is self-contained library that you can put on an offboard computing module such as the Gigabyte barebone Mini PC. This module then can talk to the flight controllers such as PX4 using exact same code and flight controller protocol. The code you write for testing in the simulator remains unchanged. See [AirLib on custom drones](custom_drone.md).
-
-## Adding New APIs to AirSim
-
-See the [Adding New APIs](adding_new_apis.md) page
-
-## References and Examples
-
-<<<<<<< HEAD
-* [Car Examples](https://github.com/Microsoft/AirSim/tree/master/PythonClient//car)
-* [Multirotor Examples](https://github.com/Microsoft/AirSim/tree/master/PythonClient//multirotor)
-* [Computer Vision Examples](https://github.com/Microsoft/AirSim/tree/master/PythonClient//computer_vision)
-=======
-* [C++ API Examples](apis_cpp.md)
-* [Car Examples](https://github.com/Microsoft/AirSim/tree/main/PythonClient//car)
-* [Multirotor Examples](https://github.com/Microsoft/AirSim/tree/main/PythonClient//multirotor)
-* [Computer Vision Examples](https://github.com/Microsoft/AirSim/tree/main/PythonClient//computer_vision)
->>>>>>> 9c84fc13
-* [Move on Path](https://github.com/Microsoft/AirSim/wiki/moveOnPath-demo) demo showing video of fast multirotor flight through Modular Neighborhood environment
-* [Building a Hexacopter](https://github.com/Microsoft/AirSim/wiki/hexacopter)
-* [Building Point Clouds](https://github.com/Microsoft/AirSim/wiki/Point-Clouds)
-
-
-## FAQ
-
-#### Unreal is slowed down dramatically when I run API
-If you see Unreal getting slowed down dramatically when Unreal Engine window loses focus then go to 'Edit->Editor Preferences' in Unreal Editor, in the 'Search' box type 'CPU' and ensure that the 'Use Less CPU when in Background' is unchecked.
-
-#### Do I need anything else on Windows?
-You should install VS2019 with VC++, Windows SDK 10.0 and Python. To use Python APIs you will need Python 3.5 or later (install it using Anaconda).
-
-#### Which version of Python should I use?
-We recommend [Anaconda](https://www.anaconda.com/download/) to get Python tools and libraries. Our code is tested with Python 3.5.3 :: Anaconda 4.4.0. This is important because older version have been known to have [problems](https://stackoverflow.com/a/45934992/207661).
-
-#### I get error on `import cv2`
-You can install OpenCV using:
-```
-conda install opencv
-pip install opencv-python
-```
-
-#### TypeError: unsupported operand type(s) for *: 'AsyncIOLoop' and 'float'
-
-This error happens if you install Jupyter, which somehow breaks the msgpackrpc library.  Create a new python environment
-which the minimal required packages.
+﻿# AirSim APIs
+
+## Introduction
+AirSim exposes APIs so you can interact with vehicle in the simulation programmatically. You can use these APIs to retrieve images, get state, control the vehicle and so on.
+
+## Python Quickstart
+If you want to use Python to call AirSim APIs, we recommend using Anaconda with Python 3.5 or later versions however some code may also work with Python 2.7 ([help us](CONTRIBUTING.md) improve compatibility!).
+
+First install this package:
+
+```
+pip install msgpack-rpc-python
+```
+
+Once you can run AirSim, choose Car as vehicle and then navigate to `PythonClient\car\` folder and run:
+
+```
+python hello_car.py
+```
+
+If you are using Visual Studio 2019 then just open AirSim.sln, set PythonClient as startup project and choose `car\hello_car.py` as your startup script.
+
+### Installing AirSim Package
+
+You can also install the AirSim python module to your Python environment to use anywhere by running  `pip install .` in the _PythonClient_ folder. 
+
+**Notes**
+1. You may notice a file `setup_path.py` in our example folders. This file has simple code to detect if `airsim` package is available in parent folder and in that case we use that instead of pip installed package so you always use latest code.
+2. AirSim is still under heavy development which means you might frequently need to update the package to use new APIs.
+
+## C++ Users
+If you want to use C++ APIs and examples, please see [C++ APIs Guide](apis_cpp.md).
+
+
+## Hello Car
+Here's how to use AirSim APIs using Python to control simulated car (see also [C++ example](apis_cpp.md#hello_car)):
+
+```python
+# ready to run example: PythonClient/car/hello_car.py
+import airsim
+import time
+
+# connect to the AirSim simulator 
+client = airsim.CarClient()
+client.confirmConnection()
+client.enableApiControl(True)
+car_controls = airsim.CarControls()
+
+while True:
+    # get state of the car
+    car_state = client.getCarState()
+    print("Speed %d, Gear %d" % (car_state.speed, car_state.gear))
+
+    # set the controls for car
+    car_controls.throttle = 1
+    car_controls.steering = 1
+    client.setCarControls(car_controls)
+
+    # let car drive a bit
+    time.sleep(1)
+
+    # get camera images from the car
+    responses = client.simGetImages([
+        airsim.ImageRequest(0, airsim.ImageType.DepthVis),
+        airsim.ImageRequest(1, airsim.ImageType.DepthPlanar, True)])
+    print('Retrieved images: %d', len(responses))
+
+    # do something with images
+    for response in responses:
+        if response.pixels_as_float:
+            print("Type %d, size %d" % (response.image_type, len(response.image_data_float)))
+            airsim.write_pfm('py1.pfm', airsim.get_pfm_array(response))
+        else:
+            print("Type %d, size %d" % (response.image_type, len(response.image_data_uint8)))
+            airsim.write_file('py1.png', response.image_data_uint8)
+
+```
+
+## Hello Drone
+Here's how to use AirSim APIs using Python to control simulated quadrotor (see also [C++ example](apis_cpp.md#hello_drone)):
+
+```python
+# ready to run example: PythonClient/multirotor/hello_drone.py
+import airsim
+import os
+
+# connect to the AirSim simulator
+client = airsim.MultirotorClient()
+client.confirmConnection()
+client.enableApiControl(True)
+client.armDisarm(True)
+
+# Async methods returns Future. Call join() to wait for task to complete.
+client.takeoffAsync().join()
+client.moveToPositionAsync(-10, 10, -10, 5).join()
+
+# take images
+responses = client.simGetImages([
+    airsim.ImageRequest("0", airsim.ImageType.DepthVis),
+    airsim.ImageRequest("1", airsim.ImageType.DepthPlanar, True)])
+print('Retrieved images: %d', len(responses))
+
+# do something with the images
+for response in responses:
+    if response.pixels_as_float:
+        print("Type %d, size %d" % (response.image_type, len(response.image_data_float)))
+        airsim.write_pfm(os.path.normpath('/temp/py1.pfm'), airsim.get_pfm_array(response))
+    else:
+        print("Type %d, size %d" % (response.image_type, len(response.image_data_uint8)))
+        airsim.write_file(os.path.normpath('/temp/py1.png'), response.image_data_uint8)
+```
+
+## Common APIs
+
+* `reset`: This resets the vehicle to its original starting state. Note that you must call `enableApiControl` and `armDisarm` again after the call to `reset`.
+* `confirmConnection`: Checks state of connection every 1 sec and reports it in Console so user can see the progress for connection.
+* `enableApiControl`: For safety reasons, by default API control for autonomous vehicle is not enabled and human operator has full control (usually via RC or joystick in simulator). The client must make this call to request control via API. It is likely that human operator of vehicle might have disallowed API control which would mean that enableApiControl has no effect. This can be checked by `isApiControlEnabled`.
+* `isApiControlEnabled`: Returns true if API control is established. If false (which is default) then API calls would be ignored. After a successful call to `enableApiControl`, the `isApiControlEnabled` should return true.
+* `ping`: If connection is established then this call will return true otherwise it will be blocked until timeout.
+* `simPrintLogMessage`: Prints the specified message in the simulator's window. If message_param is also supplied then its printed next to the message and in that case if this API is called with same message value but different message_param again then previous line is overwritten with new line (instead of API creating new line on display). For example, `simPrintLogMessage("Iteration: ", to_string(i))` keeps updating same line on display when API is called with different values of i. The valid values of severity parameter is 0 to 3 inclusive that corresponds to different colors.
+* `simGetObjectPose(ned=true)`, `simSetObjectPose`: Gets and sets the pose of specified object in Unreal environment. Here the object means "actor" in Unreal terminology. They are searched by tag as well as name. Please note that the names shown in UE Editor are *auto-generated* in each run and are not permanent. So if you want to refer to actor by name, you must change its auto-generated name in UE Editor. Alternatively you can add a tag to actor which can be done by clicking on that actor in Unreal Editor and then going to [Tags property](https://answers.unrealengine.com/questions/543807/whats-the-difference-between-tag-and-tag.html), click "+" sign and add some string value. If multiple actors have same tag then the first match is returned. If no matches are found then NaN pose is returned. The returned pose is in NED coordinates in SI units with its origin at Player Start by default or in Unreal NED frame if the `ned` boolean argument is set to `talse`. For `simSetObjectPose`, the specified actor must have [Mobility](https://docs.unrealengine.com/en-us/Engine/Actors/Mobility) set to Movable or otherwise you will get undefined behavior. The `simSetObjectPose` has parameter `teleport` which means object is [moved through other objects](https://www.unrealengine.com/en-US/blog/moving-physical-objects) in its way and it returns true if move was successful
+* `simListSceneObjects`:  Provides a list of all objects in the environment. You can also use regular expression to filter specific objects by name. For example, the code below sets all meshes which have names starting with "wall" you can use `simListSceneObjects("wall[\w]*")`.
+
+### Image/Computer Vision/Instance segmentation APIs
+AirSim offers comprehensive images APIs to retrieve synchronized images from multiple cameras along with ground truth including depth, disparity, surface normals and vision. You can set the resolution, FOV, motion blur etc parameters in [settings.json](settings.md). There is also API for detecting collision state. See also [complete code](https://github.com/Microsoft/AirSim/tree/master/Examples/DataCollection/StereoImageGenerator.hpp) that generates specified number of stereo images and ground truth depth with normalization to camera plan, computation of disparity image and saving it to [pfm format](pfm.md).
+Furthermore, the [Instance Segmentation](instance_segmentation.md) system can also be manipulated through the API.
+
+More on [image APIs, Computer Vision mode and instance segmentation configuration](image_apis.md).
+
+### Pause and Continue APIs
+AirSim allows to pause and continue the simulation through `pause(is_paused)` API. To pause the simulation call `pause(True)` and to continue the simulation call `pause(False)`. You may have scenario, especially while using reinforcement learning, to run the simulation for specified amount of time and then automatically pause. While simulation is paused, you may then do some expensive computation, send a new command and then again run the simulation for specified amount of time. This can be achieved by API `continueForTime(seconds)`. This API runs the simulation for the specified number of seconds and then pauses the simulation. For example usage, please see [pause_continue_car.py](https://github.com/Microsoft/AirSim/tree/main/PythonClient//car/pause_continue_car.py) and [pause_continue_drone.py](https://github.com/Microsoft/AirSim/tree/main/PythonClient//multirotor/pause_continue_drone.py).
+
+
+### Collision API
+The collision information can be obtained using `simGetCollisionInfo` API. This call returns a struct that has information not only whether collision occurred but also collision position, surface normal, penetration depth and so on.
+
+### Time of Day API
+AirSim assumes there exist sky sphere of class `EngineSky/BP_Sky_Sphere` in your environment with [ADirectionalLight actor](https://github.com/microsoft/AirSim/blob/v1.4.0-linux/Unreal/Plugins/AirSim/Source/SimMode/SimModeBase.cpp#L224). By default, the position of the sun in the scene doesn't move with time. You can use [settings](settings.md#timeofday) to set up latitude, longitude, date and time which AirSim uses to compute the position of sun in the scene.
+
+You can also use following API call to set the sun position according to given date time:
+
+```
+simSetTimeOfDay(self, is_enabled, start_datetime = "", is_start_datetime_dst = False, celestial_clock_speed = 1, update_interval_secs = 60, move_sun = True)
+```
+
+The `is_enabled` parameter must be `True` to enable time of day effect. If it is `False` then sun position is reset to its original in the environment.
+
+Other parameters are same as in [settings](settings.md#timeofday).
+
+### Line-of-sight and world extent APIs
+To test line-of-sight in the sim from a vehicle to a point or between two points, see simTestLineOfSightToPoint(point, vehicle_name) and simTestLineOfSightBetweenPoints(point1, point2), respectively.
+Sim world extent, in the form of a vector of two GeoPoints, can be retrieved using simGetWorldExtents().
+
+### Weather APIs
+By default all weather effects are disabled. To enable weather effect, first call:
+
+```
+simEnableWeather(True)
+```
+
+Various weather effects can be enabled by using `simSetWeatherParameter` method which takes `WeatherParameter`, for example,
+
+```
+client.simSetWeatherParameter(airsim.WeatherParameter.Rain, 0.25);
+```
+The second parameter value is from 0 to 1. The first parameter provides following options:
+
+```
+class WeatherParameter:
+    Rain = 0
+    Roadwetness = 1
+    Snow = 2
+    RoadSnow = 3
+    MapleLeaf = 4
+    RoadLeaf = 5
+    Dust = 6
+    Fog = 7
+```
+
+Please note that `Roadwetness`, `RoadSnow` and `RoadLeaf` effects requires adding [materials](https://github.com/Microsoft/AirSim/tree/main/Unreal/Plugins/AirSim/Content/Weather/WeatherFX) to your scene.
+
+Please see [example code](https://cosysgit.uantwerpen.be/sensorsimulation/AirSim/-/blob/main/PythonClient/environment/weather.py) for more details.
+
+### Recording APIs
+
+Recording APIs can be used to start recording data through APIs. Data to be recorded can be specified using [settings](settings.md#recording). To start recording, use -
+
+```
+client.startRecording()
+```
+
+Similarly, to stop recording, use `client.stopRecording()`. To check whether Recording is running, call `client.isRecording()`, returns a `bool`.
+
+This API works alongwith toggling Recording using R button, therefore if it's enabled using R key, `isRecording()` will return `True`, and recording can be stopped via API using `stopRecording()`. Similarly, recording started using API will be stopped if R key is pressed in Viewport. LogMessage will also appear in the top-left of the viewport if recording is started or stopped using API.
+
+Note that this will only save the data as specfied in the settings. For full freedom in storing data such as certain sensor information, or in a different format or layout, use the other APIs to fetch the data and save as desired. Check out [Modifying Recording Data](modify_recording_data.md) for details on how to modify the kinematics data being recorded.
+
+### Wind API
+
+Wind can be changed during simulation using `simSetWind()`. Wind is specified in World frame, NED direction and m/s values
+
+E.g. To set 20m/s wind in North (forward) direction -
+
+```python
+# Set wind to (20,0,0) in NED (forward direction)
+wind = airsim.Vector3r(20, 0, 0)
+client.simSetWind(wind)
+```
+
+Also see example script in [set_wind.py](https://github.com/Microsoft/AirSim/blob/main/PythonClient/multirotor/set_wind.py)
+
+### Lidar APIs
+AirSim offers API to retrieve point cloud data from (GPU)Lidar sensors on vehicles. You can set the number of channels, points per second, horizontal and vertical FOV, etc parameters in [settings.json](settings.md). 
+
+More on [lidar APIs and settings](lidar.md), [GPUlidar APIs and settings](gpulidar.md) and [sensor settings](sensors.md)
+
+### Light Control APIs
+
+Lights that can be manipulated inside AirSim can be created via the `simSpawnObject()` API by passing either `PointLightBP` or `SpotLightBP` as the `asset_name` parameter and `True` as the `is_blueprint` parameter. Once a light has been spawned, it can be manipulated using the following API:
+
+* `simSetLightIntensity`: This allows you to edit a light's intensity or brightness. It takes two parameters, `light_name`, the name of the light object returned by a previous call to `simSpawnObject()`, and `intensity`, a float value.
+
+### Texture APIs
+
+Textures can be dynamically set on objects via these APIs:
+
+* `simSetObjectMaterial`: This sets an object's material using an existing Unreal material asset. It takes two string parameters, `object_name` and `material_name`.
+* `simSetObjectMaterialFromTexture`: This sets an object's material using a path to a texture. It takes two string parameters, `object_name` and `texture_path`.
+
+### Multiple Vehicles
+AirSim supports multiple vehicles and control them through APIs. Please [Multiple Vehicles](multi_vehicle.md) doc.
+
+### Coordinate System
+All AirSim API uses NED coordinate system, i.e., +X is North, +Y is East and +Z is Down. All units are in SI system. Please note that this is different from coordinate system used internally by Unreal Engine. In Unreal Engine, +Z is up instead of down and length unit is in centimeters instead of meters. AirSim APIs takes care of the appropriate conversions. The starting point of the vehicle is always coordinates (0, 0, 0) in NED system. Thus when converting from Unreal coordinates to NED, we first subtract the starting offset and then scale by 100 for cm to m conversion. The vehicle is spawned in Unreal environment where the Player Start component is placed. There is a setting called `OriginGeopoint` in [settings.json](settings.md) which assigns geographic longitude, longitude and altitude to the Player Start component.
+
+## Vehicle Specific APIs
+### APIs for Car
+Car has followings APIs available:
+
+* `setCarControls`: This allows you to set throttle, steering, handbrake and auto or manual gear.
+* `getCarState`: This retrieves the state information including speed, current gear and 6 kinematics quantities: position, orientation, linear and angular velocity, linear and angular acceleration. All quantities are in NED coordinate system, SI units in world frame except for angular velocity and accelerations which are in body frame.
+* [Image APIs](image_apis.md).
+
+### APIs for Multirotor
+Multirotor can be controlled by specifying angles, velocity vector, destination position or some combination of these. There are corresponding `move*` APIs for this purpose. When doing position control, we need to use some path following algorithm. By default AirSim uses carrot following algorithm. This is often referred to as "high level control" because you just need to specify high level goal and the firmware takes care of the rest. Currently lowest level control available in AirSim is `moveByAngleThrottleAsync` API.
+
+#### getMultirotorState
+This API returns the state of the vehicle in one call. The state includes, collision, estimated kinematics (i.e. kinematics computed by fusing sensors), and timestamp (nano seconds since epoch). The kinematics here means 6 quantities: position, orientation, linear and angular velocity, linear and angular acceleration. Please note that simple_slight currently doesn't support state estimator which means estimated and ground truth kinematics values would be same for simple_flight. Estimated kinematics are however available for PX4 except for angular acceleration. All quantities are in NED coordinate system, SI units in world frame except for angular velocity and accelerations which are in body frame.
+
+#### Async methods, duration and max_wait_seconds
+Many API methods has parameters named `duration` or `max_wait_seconds` and they have *Async* as suffix, for example, `takeoffAsync`. These methods will return immediately after starting the task in AirSim so that your client code can do something else while that task is being executed. If you want to wait for this task to complete then you can call `waitOnLastTask` like this:
+
+```cpp
+//C++
+client.takeoffAsync()->waitOnLastTask();
+```
+
+```cpp
+# Python
+client.takeoffAsync().join()
+```
+
+If you start another command then it automatically cancels the previous task and starts new command. This allows to use pattern where your coded continuously does the sensing, computes a new trajectory to follow and issues that path to vehicle in AirSim. Each newly issued trajectory cancels the previous trajectory allowing your code to continuously do the update as new sensor data arrives.
+
+All *Async* method returns `concurrent.futures.Future` in Python (`std::future` in C++). Please note that these future classes currently do not allow to check status or cancel the task; they only allow to wait for task to complete. AirSim does provide API `cancelLastTask`, however.
+
+#### drivetrain
+There are two modes you can fly vehicle: `drivetrain` parameter is set to `airsim.DrivetrainType.ForwardOnly` or `airsim.DrivetrainType.MaxDegreeOfFreedom`. When you specify ForwardOnly, you are saying that vehicle's front should always point in the direction of travel. So if you want drone to take left turn then it would first rotate so front points to left. This mode is useful when you have only front camera and you are operating vehicle using FPV view. This is more or less like travelling in car where you always have front view. The MaxDegreeOfFreedom means you don't care where the front points to. So when you take left turn, you just start going left like crab. Quadrotors can go in any direction regardless of where front points to. The MaxDegreeOfFreedom enables this mode.
+
+#### yaw_mode
+`yaw_mode` is a struct `YawMode` with two fields, `yaw_or_rate` and `is_rate`. If `is_rate` field is True then `yaw_or_rate` field is interpreted as angular velocity in degrees/sec which means you want vehicle to rotate continuously around its axis at that angular velocity while moving. If `is_rate` is False then `yaw_or_rate` is interpreted as angle in degrees which means you want vehicle to rotate to specific angle (i.e. yaw) and keep that angle while moving.
+
+You can probably see that when `yaw_mode.is_rate == true`, the `drivetrain` parameter shouldn't be set to `ForwardOnly` because you are contradicting by saying that keep front pointing ahead but also rotate continuously. However if you have `yaw_mode.is_rate = false` in `ForwardOnly` mode then you can do some funky stuff. For example, you can have drone do circles and have yaw_or_rate set to 90 so camera is always pointed to center ("super cool selfie mode"). In `MaxDegreeofFreedom` also you can get some funky stuff by setting `yaw_mode.is_rate = true` and say `yaw_mode.yaw_or_rate = 20`. This will cause drone to go in its path while rotating which may allow to do 360 scanning.
+
+In most cases, you just don't want yaw to change which you can do by setting yaw rate of 0. The shorthand for this is `airsim.YawMode.Zero()` (or in C++: `YawMode::Zero()`).
+
+#### lookahead and adaptive_lookahead
+When you ask vehicle to follow a path, AirSim uses "carrot following" algorithm. This algorithm operates by looking ahead on path and adjusting its velocity vector. The parameters for this algorithm is specified by `lookahead` and `adaptive_lookahead`. For most of the time you want algorithm to auto-decide the values by simply setting `lookahead = -1` and `adaptive_lookahead = 0`.
+
+## Using APIs on Real Vehicles
+We want to be able to run *same code* that runs in simulation as on real vehicle. This allows you to test your code in simulator and deploy to real vehicle.
+
+Generally speaking, APIs therefore shouldn't allow you to do something that cannot be done on real vehicle (for example, getting the ground truth). But, of course, simulator has much more information and it would be useful in applications that may not care about running things on real vehicle. For this reason, we clearly delineate between sim-only APIs by attaching `sim` prefix, for example, `simGetGroundTruthKinematics`. This way you can avoid using these simulation-only APIs if you care about running your code on real vehicles.
+
+The AirLib is self-contained library that you can put on an offboard computing module such as the Gigabyte barebone Mini PC. This module then can talk to the flight controllers such as PX4 using exact same code and flight controller protocol. The code you write for testing in the simulator remains unchanged. See [AirLib on custom drones](custom_drone.md).
+
+## Adding New APIs to AirSim
+
+See the [Adding New APIs](adding_new_apis.md) page
+
+## References and Examples
+
+* [C++ API Examples](apis_cpp.md)
+* [Car Examples](https://github.com/Microsoft/AirSim/tree/main/PythonClient//car)
+* [Multirotor Examples](https://github.com/Microsoft/AirSim/tree/main/PythonClient//multirotor)
+* [Computer Vision Examples](https://github.com/Microsoft/AirSim/tree/main/PythonClient//computer_vision)
+* [Move on Path](https://github.com/Microsoft/AirSim/wiki/moveOnPath-demo) demo showing video of fast multirotor flight through Modular Neighborhood environment
+* [Building a Hexacopter](https://github.com/Microsoft/AirSim/wiki/hexacopter)
+* [Building Point Clouds](https://github.com/Microsoft/AirSim/wiki/Point-Clouds)
+
+
+## FAQ
+
+#### Unreal is slowed down dramatically when I run API
+If you see Unreal getting slowed down dramatically when Unreal Engine window loses focus then go to 'Edit->Editor Preferences' in Unreal Editor, in the 'Search' box type 'CPU' and ensure that the 'Use Less CPU when in Background' is unchecked.
+
+#### Do I need anything else on Windows?
+You should install VS2019 with VC++, Windows SDK 10.0 and Python. To use Python APIs you will need Python 3.5 or later (install it using Anaconda).
+
+#### Which version of Python should I use?
+We recommend [Anaconda](https://www.anaconda.com/download/) to get Python tools and libraries. Our code is tested with Python 3.5.3 :: Anaconda 4.4.0. This is important because older version have been known to have [problems](https://stackoverflow.com/a/45934992/207661).
+
+#### I get error on `import cv2`
+You can install OpenCV using:
+```
+conda install opencv
+pip install opencv-python
+```
+
+#### TypeError: unsupported operand type(s) for *: 'AsyncIOLoop' and 'float'
+
+This error happens if you install Jupyter, which somehow breaks the msgpackrpc library.  Create a new python environment
+which the minimal required packages.