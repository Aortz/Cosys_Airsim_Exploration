# Sensors in AirSim

AirSim currently supports the following sensors.
Each sensor is associated with a integer enum specifying its sensor type.

* Camera
* Barometer = 1
* Imu = 2
* Gps = 3
* Magnetometer = 4
* Distance Sensor = 5
* Lidar = 6
* Echo = 7
* GPULidar = 8

**Note** :  Cameras are configured differently than the other sensors and do not have an enum associated with them.    Look at [general settings](settings.md) and [image API](image_apis.md) for camera config and API.

## Default sensors

If no sensors are specified in the `settings.json`, then the following sensors are enabled by default based on the sim mode.

### Multirotor
* Imu
* Magnetometer
* Gps
* Barometer

### Car
* Gps

### ComputerVision
* None

<<<<<<< HEAD
Behind the scenes, 'createDefaultSensorSettings' method in [AirSimSettings.hpp](https://cosysgit.uantwerpen.be/sensorsimulation/airsim/-/blob/master/AirLib/include/common/AirSimSettings.hpp) which sets up the above sensors with their default parameters, depending on the sim mode specified in the `settings.json` file. 
=======
Behind the scenes, `createDefaultSensorSettings` method in [AirSimSettings.hpp](https://github.com/Microsoft/AirSim/blob/main/AirLib/include/common/AirSimSettings.hpp) sets up the above sensors with their default parameters, depending on the sim mode specified in the `settings.json` file.
>>>>>>> 9c84fc13

## Configuring the default sensor list

The default sensor list can be configured in settings json:

```json
"DefaultSensors": {
    "Barometer": {
        "SensorType": 1,
        "Enabled" : true,
        "PressureFactorSigma": 0.001825,
        "PressureFactorTau": 3600,
        "UncorrelatedNoiseSigma": 2.7,
        "UpdateLatency": 0,
        "UpdateFrequency": 50,
        "StartupDelay": 0

    },
    "Imu": {
        "SensorType": 2,
        "Enabled" : true,
<<<<<<< HEAD
        "GenerateNoise": true,
=======
>>>>>>> 9c84fc13
        "AngularRandomWalk": 0.3,
        "GyroBiasStabilityTau": 500,
        "GyroBiasStability": 4.6,
        "VelocityRandomWalk": 0.24,
        "AccelBiasStabilityTau": 800,
        "AccelBiasStability": 36
    },
    "Gps": {
        "SensorType": 3,
        "Enabled" : true,
        "EphTimeConstant": 0.9,
        "EpvTimeConstant": 0.9,
        "EphInitial": 25,
        "EpvInitial": 25,
        "EphFinal": 0.1,
        "EpvFinal": 0.1,
        "EphMin3d": 3,
        "EphMin2d": 4,
        "UpdateLatency": 0.2,
        "UpdateFrequency": 50,
        "StartupDelay": 1
    },
    "Magnetometer": {
        "SensorType": 4,
        "Enabled" : true,
        "NoiseSigma": 0.005,
        "ScaleFactor": 1,
        "NoiseBias": 0,
        "UpdateLatency": 0,
        "UpdateFrequency": 50,
        "StartupDelay": 0
    },
    "Distance": {
        "SensorType": 5,
        "Enabled" : true,
        "MinDistance": 0.2,
        "MaxDistance": 40,
        "X": 0, "Y": 0, "Z": -1,
        "Yaw": 0, "Pitch": 0, "Roll": 0,
        "DrawDebugPoints": false
    },
<<<<<<< HEAD
    "Lidar": { 
         "SensorType": 6,
         "Enabled" : true,
         "NumberOfChannels": 4,
         "PointsPerSecond": 10000
    },
    "Echo": { 
         "SensorType": 7,
         "Enabled" : true,
         "NumberOfChannels": 4,
         "PointsPerSecond": 10000
    },
    "GPULidar": { 
         "SensorType": 8,
         "Enabled" : true,
         "NumberOfChannels": 4
=======
    "Lidar2": {
        "SensorType": 6,
        "Enabled" : true,
        "NumberOfChannels": 16,
        "RotationsPerSecond": 10,
        "PointsPerSecond": 100000,
        "X": 0, "Y": 0, "Z": -1,
        "Roll": 0, "Pitch": 0, "Yaw" : 0,
        "VerticalFOVUpper": -15,
        "VerticalFOVLower": -25,
        "HorizontalFOVStart": -20,
        "HorizontalFOVEnd": 20,
        "DrawDebugPoints": true,
        "DataFrame": "SensorLocalFrame"
>>>>>>> 9c84fc13
    }
},
```

## Configuring vehicle-specific sensor list

<<<<<<< HEAD
If a vehicle provides its sensor list, it **must** provide the whole list. Selective add/remove/update of the default sensor list is **NOT** supported.   
A (vehicle specific) sensor list can be specified in the vehicle settings part of the json.
e.g.,

```
    "Vehicles": {

        "Drone1": {
            "VehicleType": "SimpleFlight",
            "AutoCreate": true,
            ...
            "Sensors": {
                "MyLidar1": { 
                    "SensorType": 6,
                    "Enabled" : true,
                    "NumberOfChannels": 16,
                    "PointsPerSecond": 10000,
                    "X": 0, "Y": 0, "Z": -1,
                    "DrawDebugPoints": true
                },
                "MyLidar2": { 
                    "SensorType": 6,
                    "Enabled" : true,
                    "NumberOfChannels": 4,
                    "PointsPerSecond": 10000,
                    "X": 0, "Y": 0, "Z": -1,
                    "DrawDebugPoints": true
                }
=======
A vehicle can override a subset of the default sensors listed above. A Lidar and Distance sensor are
not added to a vehicle by default, so those you need to add this way. Each sensor must have a valid
"SensorType" and a subset of the properties can be defined that override the default values shown
above and you can set Enabled to false to disable a specific type of sensor.

```json
"Vehicles": {

    "Drone1": {
        "VehicleType": "SimpleFlight",
        "AutoCreate": true,
        ...
        "Sensors": {
            "Barometer":{
                "SensorType": 1,
                "Enabled": true,
                "PressureFactorSigma": 0.0001825
            },
            "MyLidar1": {
                "SensorType": 6,
                "Enabled" : true,
                "NumberOfChannels": 16,
                "PointsPerSecond": 10000,
                "X": 0, "Y": 0, "Z": -1,
                "DrawDebugPoints": true
            },
            "MyLidar2": {
                "SensorType": 6,
                "Enabled" : true,
                "NumberOfChannels": 4,
                "PointsPerSecond": 10000,
                "X": 0, "Y": 0, "Z": -1,
                "DrawDebugPoints": true
>>>>>>> 9c84fc13
            }
        }
    }
}
```

### Sensor specific settings
<<<<<<< HEAD
Each sensor-type has its own set of settings as well.   
Please see [lidar](lidar.md) for example of Lidar specific settings.
Please see [echo](echo.md) for example of Echo specific settings.
Please see [GPU lidar](gpulidar.md) for example of GPU Lidar specific settings.

## Sensor APIs 
- Barometer

- Python
    ```python
    barometer_data = getBarometerData(barometer_name = "", vehicle_name = "")
    ```

- IMU

    Python
    ```python
    imu_data = getImuData(imu_name = "", vehicle_name = "")
    ```

- GPS

    Python
    ```python
    gps_data = getGpsData(gps_name = "", vehicle_name = "")
    ```

- Magnetometer

    Python
    ```python
    magnetometer_data = getMagnetometerData(magnetometer_name = "", vehicle_name = "")
    ```

- Distance sensor

    Python
    ```python
    distance_sensor_name = getDistanceSensorData(distance_sensor_name = "", vehicle_name = "")
    ```

- Lidar   
    See [lidar](lidar.md) for Lidar API.
    
- Echo   
    See [echo](echo.md) for Echo API.

- GPU Lidar   
    See [GPU Lidar](gpulidar.md) for GPU Lidar API.
=======

For detailed information on the meaning of these sensor settings
see the following pages:

- [Lidar sensor settings](lidar.md)
- [Distance sensor settings](distance_sensor.md)

##### Server side visualization for debugging

Be default, the points hit by distance sensor are not drawn on the viewport. To enable the drawing of hit points on the viewport, please enable setting `DrawDebugPoints` via settings json. E.g. -

```json
"Distance": {
    "SensorType": 5,
    "Enabled" : true,
    ...
    "DrawDebugPoints": true
}
```

## Sensor APIs
Jump straight to [`hello_drone.py`](https://github.com/Microsoft/AirSim/blob/main/PythonClient/multirotor/hello_drone.py) or [`hello_drone.cpp`](https://github.com/Microsoft/AirSim/blob/main/HelloDrone/main.cpp) for example usage, or see follow below for the full API.

### Barometer
```cpp
msr::airlib::BarometerBase::Output getBarometerData(const std::string& barometer_name, const std::string& vehicle_name);
```

```python
barometer_data = client.getBarometerData(barometer_name = "", vehicle_name = "")
```

### IMU
```cpp
msr::airlib::ImuBase::Output getImuData(const std::string& imu_name = "", const std::string& vehicle_name = "");
```

```python
imu_data = client.getImuData(imu_name = "", vehicle_name = "")
```

### GPS
```cpp
msr::airlib::GpsBase::Output getGpsData(const std::string& gps_name = "", const std::string& vehicle_name = "");
```
```python
gps_data = client.getGpsData(gps_name = "", vehicle_name = "")
```

### Magnetometer
```cpp
msr::airlib::MagnetometerBase::Output getMagnetometerData(const std::string& magnetometer_name = "", const std::string& vehicle_name = "");
```
```python
magnetometer_data = client.getMagnetometerData(magnetometer_name = "", vehicle_name = "")
```

### Distance sensor
```cpp
msr::airlib::DistanceSensorData getDistanceSensorData(const std::string& distance_sensor_name = "", const std::string& vehicle_name = "");
```
```python
distance_sensor_data = client.getDistanceSensorData(distance_sensor_name = "", vehicle_name = "")
```

### Lidar
See the [lidar page](lidar.md) for Lidar API.
>>>>>>> 9c84fc13
<|MERGE_RESOLUTION|>--- conflicted
+++ resolved
@@ -1,6 +1,6 @@
 # Sensors in AirSim
 
-AirSim currently supports the following sensors.
+AirSim currently supports the following sensors.    
 Each sensor is associated with a integer enum specifying its sensor type.
 
 * Camera
@@ -31,11 +31,7 @@
 ### ComputerVision
 * None
 
-<<<<<<< HEAD
 Behind the scenes, 'createDefaultSensorSettings' method in [AirSimSettings.hpp](https://cosysgit.uantwerpen.be/sensorsimulation/airsim/-/blob/master/AirLib/include/common/AirSimSettings.hpp) which sets up the above sensors with their default parameters, depending on the sim mode specified in the `settings.json` file. 
-=======
-Behind the scenes, `createDefaultSensorSettings` method in [AirSimSettings.hpp](https://github.com/Microsoft/AirSim/blob/main/AirLib/include/common/AirSimSettings.hpp) sets up the above sensors with their default parameters, depending on the sim mode specified in the `settings.json` file.
->>>>>>> 9c84fc13
 
 ## Configuring the default sensor list
 
@@ -57,10 +53,6 @@
     "Imu": {
         "SensorType": 2,
         "Enabled" : true,
-<<<<<<< HEAD
-        "GenerateNoise": true,
-=======
->>>>>>> 9c84fc13
         "AngularRandomWalk": 0.3,
         "GyroBiasStabilityTau": 500,
         "GyroBiasStability": 4.6,
@@ -102,7 +94,6 @@
         "Yaw": 0, "Pitch": 0, "Roll": 0,
         "DrawDebugPoints": false
     },
-<<<<<<< HEAD
     "Lidar": { 
          "SensorType": 6,
          "Enabled" : true,
@@ -119,32 +110,16 @@
          "SensorType": 8,
          "Enabled" : true,
          "NumberOfChannels": 4
-=======
-    "Lidar2": {
-        "SensorType": 6,
-        "Enabled" : true,
-        "NumberOfChannels": 16,
-        "RotationsPerSecond": 10,
-        "PointsPerSecond": 100000,
-        "X": 0, "Y": 0, "Z": -1,
-        "Roll": 0, "Pitch": 0, "Yaw" : 0,
-        "VerticalFOVUpper": -15,
-        "VerticalFOVLower": -25,
-        "HorizontalFOVStart": -20,
-        "HorizontalFOVEnd": 20,
-        "DrawDebugPoints": true,
-        "DataFrame": "SensorLocalFrame"
->>>>>>> 9c84fc13
     }
 },
 ```
 
 ## Configuring vehicle-specific sensor list
 
-<<<<<<< HEAD
-If a vehicle provides its sensor list, it **must** provide the whole list. Selective add/remove/update of the default sensor list is **NOT** supported.   
-A (vehicle specific) sensor list can be specified in the vehicle settings part of the json.
-e.g.,
+A vehicle can override a subset of the default sensors listed above. A Lidar and Distance sensor are
+not added to a vehicle by default, so those you need to add this way. Each sensor must have a valid
+"SensorType" and a subset of the properties can be defined that override the default values shown
+above and you can set Enabled to false to disable a specific type of sensor.
 
 ```
     "Vehicles": {
@@ -170,89 +145,59 @@
                     "X": 0, "Y": 0, "Z": -1,
                     "DrawDebugPoints": true
                 }
-=======
-A vehicle can override a subset of the default sensors listed above. A Lidar and Distance sensor are
-not added to a vehicle by default, so those you need to add this way. Each sensor must have a valid
-"SensorType" and a subset of the properties can be defined that override the default values shown
-above and you can set Enabled to false to disable a specific type of sensor.
-
-```json
-"Vehicles": {
-
-    "Drone1": {
-        "VehicleType": "SimpleFlight",
-        "AutoCreate": true,
-        ...
-        "Sensors": {
-            "Barometer":{
-                "SensorType": 1,
-                "Enabled": true,
-                "PressureFactorSigma": 0.0001825
-            },
-            "MyLidar1": {
-                "SensorType": 6,
-                "Enabled" : true,
-                "NumberOfChannels": 16,
-                "PointsPerSecond": 10000,
-                "X": 0, "Y": 0, "Z": -1,
-                "DrawDebugPoints": true
-            },
-            "MyLidar2": {
-                "SensorType": 6,
-                "Enabled" : true,
-                "NumberOfChannels": 4,
-                "PointsPerSecond": 10000,
-                "X": 0, "Y": 0, "Z": -1,
-                "DrawDebugPoints": true
->>>>>>> 9c84fc13
             }
         }
-    }
-}
+   }
 ```
 
 ### Sensor specific settings
-<<<<<<< HEAD
 Each sensor-type has its own set of settings as well.   
 Please see [lidar](lidar.md) for example of Lidar specific settings.
 Please see [echo](echo.md) for example of Echo specific settings.
 Please see [GPU lidar](gpulidar.md) for example of GPU Lidar specific settings.
 
 ## Sensor APIs 
-- Barometer
-
-- Python
-    ```python
-    barometer_data = getBarometerData(barometer_name = "", vehicle_name = "")
-    ```
-
-- IMU
-
-    Python
-    ```python
-    imu_data = getImuData(imu_name = "", vehicle_name = "")
-    ```
-
-- GPS
-
-    Python
-    ```python
-    gps_data = getGpsData(gps_name = "", vehicle_name = "")
-    ```
-
-- Magnetometer
-
-    Python
-    ```python
-    magnetometer_data = getMagnetometerData(magnetometer_name = "", vehicle_name = "")
-    ```
-
-- Distance sensor
-
-    Python
-    ```python
-    distance_sensor_name = getDistanceSensorData(distance_sensor_name = "", vehicle_name = "")
-    ```
+## Barometer
+```cpp
+msr::airlib::BarometerBase::Output getBarometerData(const std::string& barometer_name, const std::string& vehicle_name);
+```
+
+```python
+barometer_data = client.getBarometerData(barometer_name = "", vehicle_name = "")
+```
+
+### IMU
+```cpp
+msr::airlib::ImuBase::Output getImuData(const std::string& imu_name = "", const std::string& vehicle_name = "");
+```
+
+```python
+imu_data = client.getImuData(imu_name = "", vehicle_name = "")
+```
+
+### GPS
+```cpp
+msr::airlib::GpsBase::Output getGpsData(const std::string& gps_name = "", const std::string& vehicle_name = "");
+```
+```python
+gps_data = client.getGpsData(gps_name = "", vehicle_name = "")
+```
+
+### Magnetometer
+```cpp
+msr::airlib::MagnetometerBase::Output getMagnetometerData(const std::string& magnetometer_name = "", const std::string& vehicle_name = "");
+```
+```python
+magnetometer_data = client.getMagnetometerData(magnetometer_name = "", vehicle_name = "")
+```
+
+### Distance sensor
+```cpp
+msr::airlib::DistanceSensorData getDistanceSensorData(const std::string& distance_sensor_name = "", const std::string& vehicle_name = "");
+```
+```python
+distance_sensor_data = client.getDistanceSensorData(distance_sensor_name = "", vehicle_name = "")
+```
 
 - Lidar   
     See [lidar](lidar.md) for Lidar API.
@@ -261,73 +206,4 @@
     See [echo](echo.md) for Echo API.
 
 - GPU Lidar   
-    See [GPU Lidar](gpulidar.md) for GPU Lidar API.
-=======
-
-For detailed information on the meaning of these sensor settings
-see the following pages:
-
-- [Lidar sensor settings](lidar.md)
-- [Distance sensor settings](distance_sensor.md)
-
-##### Server side visualization for debugging
-
-Be default, the points hit by distance sensor are not drawn on the viewport. To enable the drawing of hit points on the viewport, please enable setting `DrawDebugPoints` via settings json. E.g. -
-
-```json
-"Distance": {
-    "SensorType": 5,
-    "Enabled" : true,
-    ...
-    "DrawDebugPoints": true
-}
-```
-
-## Sensor APIs
-Jump straight to [`hello_drone.py`](https://github.com/Microsoft/AirSim/blob/main/PythonClient/multirotor/hello_drone.py) or [`hello_drone.cpp`](https://github.com/Microsoft/AirSim/blob/main/HelloDrone/main.cpp) for example usage, or see follow below for the full API.
-
-### Barometer
-```cpp
-msr::airlib::BarometerBase::Output getBarometerData(const std::string& barometer_name, const std::string& vehicle_name);
-```
-
-```python
-barometer_data = client.getBarometerData(barometer_name = "", vehicle_name = "")
-```
-
-### IMU
-```cpp
-msr::airlib::ImuBase::Output getImuData(const std::string& imu_name = "", const std::string& vehicle_name = "");
-```
-
-```python
-imu_data = client.getImuData(imu_name = "", vehicle_name = "")
-```
-
-### GPS
-```cpp
-msr::airlib::GpsBase::Output getGpsData(const std::string& gps_name = "", const std::string& vehicle_name = "");
-```
-```python
-gps_data = client.getGpsData(gps_name = "", vehicle_name = "")
-```
-
-### Magnetometer
-```cpp
-msr::airlib::MagnetometerBase::Output getMagnetometerData(const std::string& magnetometer_name = "", const std::string& vehicle_name = "");
-```
-```python
-magnetometer_data = client.getMagnetometerData(magnetometer_name = "", vehicle_name = "")
-```
-
-### Distance sensor
-```cpp
-msr::airlib::DistanceSensorData getDistanceSensorData(const std::string& distance_sensor_name = "", const std::string& vehicle_name = "");
-```
-```python
-distance_sensor_data = client.getDistanceSensorData(distance_sensor_name = "", vehicle_name = "")
-```
-
-### Lidar
-See the [lidar page](lidar.md) for Lidar API.
->>>>>>> 9c84fc13
+    See [GPU Lidar](gpulidar.md) for GPU Lidar API.