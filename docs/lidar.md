# How to Use Lidar in AirSim

AirSim supports Lidar for multirotors and cars.

The enablement of lidar and the other lidar settings can be configured via AirSimSettings json.
Please see [general sensors](sensors.md) for information on configruation of general/shared sensor settings.

## Enabling lidar on a vehicle
* By default, lidars are not enabled. To enable lidar, set the SensorType and Enabled attributes in settings json.

```json
    "Lidar1": {
         "SensorType": 6,
         "Enabled" : true,
    }
```

* Multiple lidars can be enabled on a vehicle.

## Ignoring glass and other material types
One can set an object that should be invisible to LIDAR sensors (such as glass) to have no collision for Unreal Traces in order to have it be 'invisible' for lidar sensors.

## Lidar configuration
The following parameters can be configured right now via settings json.

Parameter                 | Description
--------------------------| ------------
NumberOfChannels          | Number of channels/lasers of the lidar. When set to 1 it will act as a 2D horizontal LiDAR and will use the VerticalFOVUpper value as the vertical angle to scan.
Range                     | Range, in meters
MeasurementsPerCycle      | Horizontal resolution. Amount of points in one cycle.
RotationsPerSecond        | Rotations per second
HorizontalFOVStart        | Horizontal FOV start for the lidar, in degrees
HorizontalFOVEnd          | Horizontal FOV end for the lidar, in degrees
VerticalFOVUpper          | Vertical FOV upper limit for the lidar, in degrees
VerticalFOVLower          | Vertical FOV lower limit for the lidar, in degrees
X Y Z                     | Position of the lidar relative to the vehicle (in NED, in meters)
Roll Pitch Yaw            | Orientation of the lidar relative to the vehicle  (in degrees, yaw-pitch-roll order to front vector +X)
<<<<<<< HEAD
GenerateNoise             | Generate and add range-noise based on normal distribution if set to true
MinNoiseStandardDeviation | The standard deviation to generate the noise normal distribution, in meters. This is the minimal noise (at 0 distance)
NoiseDistanceScale        | To scale the noise with distance, set this parameter. This way the minimal noise is scaled depending on the distance compared to total maximum range of the sensor
UpdateFrequency           | Amount of times per second that the sensor should update and calculate the next set of poins
DrawSensor                | Draw the physical sensor in the world on the vehicle with a 3D axes shown where the sensor is
LimitPoints               | Limit the amount of points that can be calculated in one measurement (to work around freezes due to bad performance). Will result in incomplete pointclouds
External                  | Uncouple the sensor from the vehicle. If enabled, the position and orientation will be relative to Unreal world coordinates
ExternalLocal             | When in external mode, if this is enabled the retrieved pose of the sensor will be in Local NED coordinates(from starting position from vehicle) and not converted Unreal NED coordinates which is default
```
{
    "SeeDocsAt": "https://github.com/Cosys-Lab/Cosys-AirSim/tree/main/docs/settings.md",
=======
DataFrame                 | Frame for the points in output ("VehicleInertialFrame" or "SensorLocalFrame")
ExternalController        | Whether data is to be sent to external controller such as ArduPilot or PX4 if being used (default `true`) (PX4 doesn't send Lidar data currently)

e.g.

```json
{
    "SeeDocsAt": "https://microsoft.github.io/AirSim/settings/",
>>>>>>> 9c84fc13
    "SettingsVersion": 1.2,

    "SimMode": "Multirotor",

     "Vehicles": {
		"Drone1": {
			"VehicleType": "simpleflight",
			"AutoCreate": true,
			"Sensors": {
			    "LidarSensor1": {
					"SensorType": 6,
					"Enabled" : true,
					"NumberOfChannels": 16,
					"RotationsPerSecond": 10,
					"MeasurementsPerCycle": 512,
					"X": 0, "Y": 0, "Z": -1,
					"Roll": 0, "Pitch": 0, "Yaw" : 0,
					"VerticalFOVUpper": -15,
					"VerticalFOVLower": -25,
					"HorizontalFOVStart": -20,
					"HorizontalFOVEnd": 20,
					"DrawDebugPoints": true
				},
				"LidarSensor2": {
				   "SensorType": 6,
					"Enabled" : true,
					"NumberOfChannels": 4,
					"RotationsPerSecond": 10,
					"MeasurementsPerCycle": 64,
					"X": 0, "Y": 0, "Z": -1,
					"Roll": 0, "Pitch": 0, "Yaw" : 0,
					"VerticalFOVUpper": -15,
					"VerticalFOVLower": -25,
					"DrawDebugPoints": true
				}
			}
		}
    }
}
```

## Server side visualization for debugging

By default, the lidar points are not drawn on the viewport. To enable the drawing of hit laser points on the viewport, please enable setting `DrawDebugPoints` via settings json.

```json
    "Lidar1": {
         ...
         "DrawDebugPoints": true
    },
```

<<<<<<< HEAD
## Client API 

Use `getLidarData(sensor name, vehicle name)` API to retrieve the Lidar data. The API returns a full scan Point-Cloud as a flat array of floats along with the timestamp of the capture and lidar pose.
=======
**Note:** Enabling `DrawDebugPoints` can cause excessive memory usage and crash in releases `v1.3.1`, `v1.3.0`. This has been fixed in the main branch and should work in later releases

## Client API

Use `getLidarData()` API to retrieve the Lidar data.

* The API returns a Point-Cloud as a flat array of floats along with the timestamp of the capture and lidar pose.
* Point-Cloud:
    * The floats represent [x,y,z] coordinate for each point hit within the range in the last scan.
    * The frame for the points in the output is configurable using "DataFrame" attribute -
        * "" or `VehicleInertialFrame` -- default; returned points are in vehicle inertial frame (in NED, in meters)
        * `SensorLocalFrame` -- returned points are in lidar local frame (in NED, in meters)
* Lidar Pose:
    * Lidar pose in the vehicle inertial frame (in NED, in meters)
    * Can be used to transform points to other frames.
* Segmentation: The segmentation of each lidar point's collided object

### Python Examples
- [drone_lidar.py](https://github.com/microsoft/AirSim/blob/main/PythonClient/multirotor/drone_lidar.py)
- [car_lidar.py](https://github.com/microsoft/AirSim/blob/main/PythonClient/car/car_lidar.py)
- [sensorframe_lidar_pointcloud.py](https://github.com/microsoft/AirSim/blob/main/PythonClient/multirotor/sensorframe_lidar_pointcloud.py)
- [vehicleframe_lidar_pointcloud.py](https://github.com/microsoft/AirSim/blob/main/PythonClient/multirotor/vehicleframe_lidar_pointcloud.py)
>>>>>>> 9c84fc13

* **Point-Cloud:** The floats represent [x,y,z] coordinate for each point hit within the range in the last scan. It will be [0,0,0] for a laser that didn't get any reflection (out of range).
* **Pose:** Default: Sensor pose in the vehicle frame / External: If set to `External`(see table) the coordinates will be in either Unreal NED when `ExternalLocal` is `false` or Local NED (from starting position from vehicle) when `ExternalLocal` is `true`.
* **Groundtruth:** For each point of the Point-Cloud a label string is kept that has the name of the object that the point belongs to a laser that didn't reflect anything will have label _out_of_range_.<|MERGE_RESOLUTION|>--- conflicted
+++ resolved
@@ -1,6 +1,6 @@
 # How to Use Lidar in AirSim
 
-AirSim supports Lidar for multirotors and cars.
+AirSim supports Lidar for multirotors and cars. 
 
 The enablement of lidar and the other lidar settings can be configured via AirSimSettings json.
 Please see [general sensors](sensors.md) for information on configruation of general/shared sensor settings.
@@ -33,9 +33,8 @@
 HorizontalFOVEnd          | Horizontal FOV end for the lidar, in degrees
 VerticalFOVUpper          | Vertical FOV upper limit for the lidar, in degrees
 VerticalFOVLower          | Vertical FOV lower limit for the lidar, in degrees
-X Y Z                     | Position of the lidar relative to the vehicle (in NED, in meters)
+X Y Z                     | Position of the lidar relative to the vehicle (in NED, in meters)                     
 Roll Pitch Yaw            | Orientation of the lidar relative to the vehicle  (in degrees, yaw-pitch-roll order to front vector +X)
-<<<<<<< HEAD
 GenerateNoise             | Generate and add range-noise based on normal distribution if set to true
 MinNoiseStandardDeviation | The standard deviation to generate the noise normal distribution, in meters. This is the minimal noise (at 0 distance)
 NoiseDistanceScale        | To scale the noise with distance, set this parameter. This way the minimal noise is scaled depending on the distance compared to total maximum range of the sensor
@@ -46,17 +45,7 @@
 ExternalLocal             | When in external mode, if this is enabled the retrieved pose of the sensor will be in Local NED coordinates(from starting position from vehicle) and not converted Unreal NED coordinates which is default
 ```
 {
-    "SeeDocsAt": "https://github.com/Cosys-Lab/Cosys-AirSim/tree/main/docs/settings.md",
-=======
-DataFrame                 | Frame for the points in output ("VehicleInertialFrame" or "SensorLocalFrame")
-ExternalController        | Whether data is to be sent to external controller such as ArduPilot or PX4 if being used (default `true`) (PX4 doesn't send Lidar data currently)
-
-e.g.
-
-```json
-{
-    "SeeDocsAt": "https://microsoft.github.io/AirSim/settings/",
->>>>>>> 9c84fc13
+    "SeeDocsAt": "https://github.com/Microsoft/AirSim/blob/master/docs/settings_json.md",
     "SettingsVersion": 1.2,
 
     "SimMode": "Multirotor",
@@ -66,7 +55,7 @@
 			"VehicleType": "simpleflight",
 			"AutoCreate": true,
 			"Sensors": {
-			    "LidarSensor1": {
+			    "LidarSensor1": { 
 					"SensorType": 6,
 					"Enabled" : true,
 					"NumberOfChannels": 16,
@@ -80,7 +69,7 @@
 					"HorizontalFOVEnd": 20,
 					"DrawDebugPoints": true
 				},
-				"LidarSensor2": {
+				"LidarSensor2": { 
 				   "SensorType": 6,
 					"Enabled" : true,
 					"NumberOfChannels": 4,
@@ -109,34 +98,9 @@
     },
 ```
 
-<<<<<<< HEAD
 ## Client API 
 
 Use `getLidarData(sensor name, vehicle name)` API to retrieve the Lidar data. The API returns a full scan Point-Cloud as a flat array of floats along with the timestamp of the capture and lidar pose.
-=======
-**Note:** Enabling `DrawDebugPoints` can cause excessive memory usage and crash in releases `v1.3.1`, `v1.3.0`. This has been fixed in the main branch and should work in later releases
-
-## Client API
-
-Use `getLidarData()` API to retrieve the Lidar data.
-
-* The API returns a Point-Cloud as a flat array of floats along with the timestamp of the capture and lidar pose.
-* Point-Cloud:
-    * The floats represent [x,y,z] coordinate for each point hit within the range in the last scan.
-    * The frame for the points in the output is configurable using "DataFrame" attribute -
-        * "" or `VehicleInertialFrame` -- default; returned points are in vehicle inertial frame (in NED, in meters)
-        * `SensorLocalFrame` -- returned points are in lidar local frame (in NED, in meters)
-* Lidar Pose:
-    * Lidar pose in the vehicle inertial frame (in NED, in meters)
-    * Can be used to transform points to other frames.
-* Segmentation: The segmentation of each lidar point's collided object
-
-### Python Examples
-- [drone_lidar.py](https://github.com/microsoft/AirSim/blob/main/PythonClient/multirotor/drone_lidar.py)
-- [car_lidar.py](https://github.com/microsoft/AirSim/blob/main/PythonClient/car/car_lidar.py)
-- [sensorframe_lidar_pointcloud.py](https://github.com/microsoft/AirSim/blob/main/PythonClient/multirotor/sensorframe_lidar_pointcloud.py)
-- [vehicleframe_lidar_pointcloud.py](https://github.com/microsoft/AirSim/blob/main/PythonClient/multirotor/vehicleframe_lidar_pointcloud.py)
->>>>>>> 9c84fc13
 
 * **Point-Cloud:** The floats represent [x,y,z] coordinate for each point hit within the range in the last scan. It will be [0,0,0] for a laser that didn't get any reflection (out of range).
 * **Pose:** Default: Sensor pose in the vehicle frame / External: If set to `External`(see table) the coordinates will be in either Unreal NED when `ExternalLocal` is `false` or Local NED (from starting position from vehicle) when `ExternalLocal` is `true`.
