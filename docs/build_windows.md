# Build AirSim on Windows

## Install Unreal Engine
<<<<<<< HEAD
This branch uses a custom version of the Unreal Engine!
- Make sure you are [registered with Epic Games and have linked your Epic Games account with your GitHub account](https://www.unrealengine.com/en-US/ue-on-github). This is required to get source code access for Unreal Engine.

- Clone Unreal in your favorite folder and build it (this may take a while!). **Note**: We only support Unreal 4.24.4 (Cosys-Lab fork) at present.
   ```bash
   # go to the folder where you clone GitHub projects
   git clone https://github.com/WouterJansen/UnrealEngine.git
   cd UnrealEngine
   ```
 -Visual Studio 2019 is required for building. 
- To install the correct components for UE4 development, check the "Game Development with C++" workload and the “.net 4.6.2”, "Unreal Engine Installer" and "Nuget Package Manager" optional individual components.
- run `Setup.bat`
- run `GenerateProjectFiles.bat ` as administrator 

## Build UnrealEngine
- Open the generated Visual Studio project `UE4.sln` in the root of the repository. Once it is open you need to set it to build the _Development Editor_ configuration for _Win64_. 
- Once that is set, you can right click the UE4 target in the Solution Explorer on the right side of the window and press build. This will take a while. 
- please run `Engine\Binaries\Win64\UnrealVersionSelector-Win64-Shipping.exe` once so it is detectable by your system. 
=======

1. [Download](https://www.unrealengine.com/download) the Epic Games Launcher. While the Unreal Engine is open source and free to download, registration is still required.
2. Run the Epic Games Launcher, open the `Unreal Engine` tab on the left pane.
Click on the `Install` button on the top right, which should show the option to download **Unreal Engine >= 4.27**. Chose the install location to suit your needs, as shown in the images below. If you have multiple versions of Unreal installed then **make sure the version you are using is set to `current`** by clicking down arrow next to the Launch button for the version.

   **Note**: If you have UE 4.16 or older projects, please see the [upgrade guide](unreal_upgrade.md) to upgrade your projects.
>>>>>>> 9c84fc13

![Unreal Engine Tab UI Screenshot](images/ue_install.png)

![Unreal Engine Install Location UI Screenshot](images/ue_install_location.png)

## Build AirSim
<<<<<<< HEAD
* Start `x64 Native Tools Command Prompt for VS 2019`. 
* Clone the repo: `git clone https://cosysgit.uantwerpen.be/sensorsimulation/airsim.git`, and go the AirSim directory by `cd AirSim`. 
=======
* Install Visual Studio 2022.
**Make sure** to select **Desktop Development with C++** and **Windows 10 SDK 10.0.19041** (should be selected by default) and select the latest .NET Framework SDK under the 'Individual Components' tab while installing VS 2022.
* Start `Developer Command Prompt for VS 2022`.
* Clone the repo: `git clone https://github.com/Microsoft/AirSim.git`, and go the AirSim directory by `cd AirSim`.

    **Note:** It's generally not a good idea to install AirSim in C drive. This can cause scripts to fail, and requires running VS in Admin mode. Instead clone in a different drive such as D or E.

>>>>>>> 9c84fc13
* Run `build.cmd` from the command line. This will create ready to use plugin bits in the `Unreal\Plugins` folder that can be dropped into any Unreal project.

## Build Unreal Project

Finally, you will need an Unreal project that hosts the environment for your vehicles. Make sure to close and re-open the Unreal Engine and the Epic Games Launcher before building your first environment if you haven't done so already. After restarting the Epic Games Launcher it will ask you to associate project file extensions with Unreal Engine, click on 'fix now' to fix it. AirSim comes with a built-in "Blocks Environment" which you can use, or you can create your own. Please see [setting up Unreal Environment](unreal_proj.md).

## Setup Remote Control (Multirotor only)

A remote control is required if you want to fly manually. See the [remote control setup](remote_control.md) for more details.

Alternatively, you can use [APIs](apis.md) for programmatic control or use the so-called [Computer Vision mode](image_apis.md) to move around using the keyboard.

## How to Use AirSim

Once AirSim is set up by following above steps, you can,

<<<<<<< HEAD
1. Double click on .sln file to load for example the Blocks project in `Unreal\Environments\Blocks` (or .sln file in your own [custom](unreal_custenv.md) Unreal project). If you don't see .sln file then you probably haven't completed steps in Build Unreal Project section above.
2. Select your Unreal project as Start Up project (for example, Blocks project) and make sure Build config is set to "Develop Editor" and x64.
3. After Unreal Editor loads, press Play button. Tip: go to 'Edit->Editor Preferences', in the 'Search' box type 'CPU' and ensure that the 'Use Less CPU when in Background' is unchecked.

See [Using APIs](apis.md) and [settings.json](settings.md) for various options available.

The other environments available often need additional asset packs to be downloaded first, read [here](environments.md) for more information.

# AirSim on Unity (Experimental)
[Unity](https://unity3d.com/) is another great game engine platform and we have an [experimental release](https://github.com/Microsoft/AirSim/tree/master/Unity) of AirSim on Unity. Please note that this is work in progress and all features may not work yet. 
=======
1. Double click on .sln file to load the Blocks project in `Unreal\Environments\Blocks` (or .sln file in your own [custom](unreal_custenv.md) Unreal project). If you don't see .sln file then you probably haven't completed steps in Build Unreal Project section above.

    **Note**: Unreal 4.27 will auto-generate the .sln file targetting Visual Studio 2019. Visual Studio 2022 will be able to load and run this .sln, but if you want full Visual Studio 2022 support, you will need to explicitly enable support by going to 'Edit->Editor Preferences->Source Code' and selecting 'Visual Studio 2022' for the 'Source Code Editor' setting.
>>>>>>> 9c84fc13

2. Select your Unreal project as Start Up project (for example, Blocks project) and make sure Build config is set to "Develop Editor" and x64.
3. After Unreal Editor loads, press Play button. 

!!! tip
    Go to 'Edit->Editor Preferences', in the 'Search' box type 'CPU' and ensure that the 'Use Less CPU when in Background' is unchecked.

See [Using APIs](apis.md) and [settings.json](settings.md) for various options available.

# AirSim on Unity (Experimental)
[Unity](https://unity3d.com/) is another great game engine platform and we have an **experimental** integration of [AirSim with Unity](Unity.md). Please note that this is work in progress and all features may not work yet.<|MERGE_RESOLUTION|>--- conflicted
+++ resolved
@@ -1,17 +1,16 @@
 # Build AirSim on Windows
 
 ## Install Unreal Engine
-<<<<<<< HEAD
 This branch uses a custom version of the Unreal Engine!
 - Make sure you are [registered with Epic Games and have linked your Epic Games account with your GitHub account](https://www.unrealengine.com/en-US/ue-on-github). This is required to get source code access for Unreal Engine.
 
-- Clone Unreal in your favorite folder and build it (this may take a while!). **Note**: We only support Unreal 4.24.4 (Cosys-Lab fork) at present.
+- Clone Unreal in your favorite folder and build it (this may take a while!). **Note**: We only support Unreal 4.27.3 (Cosys-Lab fork) at present.
    ```bash
    # go to the folder where you clone GitHub projects
    git clone https://github.com/WouterJansen/UnrealEngine.git
    cd UnrealEngine
    ```
- -Visual Studio 2019 is required for building. 
+ -Visual Studio 2012 is required for building. 
 - To install the correct components for UE4 development, check the "Game Development with C++" workload and the “.net 4.6.2”, "Unreal Engine Installer" and "Nuget Package Manager" optional individual components.
 - run `Setup.bat`
 - run `GenerateProjectFiles.bat ` as administrator 
@@ -20,32 +19,10 @@
 - Open the generated Visual Studio project `UE4.sln` in the root of the repository. Once it is open you need to set it to build the _Development Editor_ configuration for _Win64_. 
 - Once that is set, you can right click the UE4 target in the Solution Explorer on the right side of the window and press build. This will take a while. 
 - please run `Engine\Binaries\Win64\UnrealVersionSelector-Win64-Shipping.exe` once so it is detectable by your system. 
-=======
-
-1. [Download](https://www.unrealengine.com/download) the Epic Games Launcher. While the Unreal Engine is open source and free to download, registration is still required.
-2. Run the Epic Games Launcher, open the `Unreal Engine` tab on the left pane.
-Click on the `Install` button on the top right, which should show the option to download **Unreal Engine >= 4.27**. Chose the install location to suit your needs, as shown in the images below. If you have multiple versions of Unreal installed then **make sure the version you are using is set to `current`** by clicking down arrow next to the Launch button for the version.
-
-   **Note**: If you have UE 4.16 or older projects, please see the [upgrade guide](unreal_upgrade.md) to upgrade your projects.
->>>>>>> 9c84fc13
-
-![Unreal Engine Tab UI Screenshot](images/ue_install.png)
-
-![Unreal Engine Install Location UI Screenshot](images/ue_install_location.png)
 
 ## Build AirSim
-<<<<<<< HEAD
-* Start `x64 Native Tools Command Prompt for VS 2019`. 
+* Start `x64 Native Tools Command Prompt for VS 2022`. 
 * Clone the repo: `git clone https://cosysgit.uantwerpen.be/sensorsimulation/airsim.git`, and go the AirSim directory by `cd AirSim`. 
-=======
-* Install Visual Studio 2022.
-**Make sure** to select **Desktop Development with C++** and **Windows 10 SDK 10.0.19041** (should be selected by default) and select the latest .NET Framework SDK under the 'Individual Components' tab while installing VS 2022.
-* Start `Developer Command Prompt for VS 2022`.
-* Clone the repo: `git clone https://github.com/Microsoft/AirSim.git`, and go the AirSim directory by `cd AirSim`.
-
-    **Note:** It's generally not a good idea to install AirSim in C drive. This can cause scripts to fail, and requires running VS in Admin mode. Instead clone in a different drive such as D or E.
-
->>>>>>> 9c84fc13
 * Run `build.cmd` from the command line. This will create ready to use plugin bits in the `Unreal\Plugins` folder that can be dropped into any Unreal project.
 
 ## Build Unreal Project
@@ -62,22 +39,9 @@
 
 Once AirSim is set up by following above steps, you can,
 
-<<<<<<< HEAD
-1. Double click on .sln file to load for example the Blocks project in `Unreal\Environments\Blocks` (or .sln file in your own [custom](unreal_custenv.md) Unreal project). If you don't see .sln file then you probably haven't completed steps in Build Unreal Project section above.
-2. Select your Unreal project as Start Up project (for example, Blocks project) and make sure Build config is set to "Develop Editor" and x64.
-3. After Unreal Editor loads, press Play button. Tip: go to 'Edit->Editor Preferences', in the 'Search' box type 'CPU' and ensure that the 'Use Less CPU when in Background' is unchecked.
-
-See [Using APIs](apis.md) and [settings.json](settings.md) for various options available.
-
-The other environments available often need additional asset packs to be downloaded first, read [here](environments.md) for more information.
-
-# AirSim on Unity (Experimental)
-[Unity](https://unity3d.com/) is another great game engine platform and we have an [experimental release](https://github.com/Microsoft/AirSim/tree/master/Unity) of AirSim on Unity. Please note that this is work in progress and all features may not work yet. 
-=======
 1. Double click on .sln file to load the Blocks project in `Unreal\Environments\Blocks` (or .sln file in your own [custom](unreal_custenv.md) Unreal project). If you don't see .sln file then you probably haven't completed steps in Build Unreal Project section above.
 
     **Note**: Unreal 4.27 will auto-generate the .sln file targetting Visual Studio 2019. Visual Studio 2022 will be able to load and run this .sln, but if you want full Visual Studio 2022 support, you will need to explicitly enable support by going to 'Edit->Editor Preferences->Source Code' and selecting 'Visual Studio 2022' for the 'Source Code Editor' setting.
->>>>>>> 9c84fc13
 
 2. Select your Unreal project as Start Up project (for example, Blocks project) and make sure Build config is set to "Develop Editor" and x64.
 3. After Unreal Editor loads, press Play button. 
@@ -87,5 +51,30 @@
 
 See [Using APIs](apis.md) and [settings.json](settings.md) for various options available.
 
-# AirSim on Unity (Experimental)
-[Unity](https://unity3d.com/) is another great game engine platform and we have an **experimental** integration of [AirSim with Unity](Unity.md). Please note that this is work in progress and all features may not work yet.+The other environments available often need additional asset packs to be downloaded first, read [here](environments.md) for more information.
+
+# FAQ
+#### I get `error C100 : An internal error has occurred in the compiler` when running build.cmd
+We have noticed this happening with VS version `15.9.0` and have checked-in a workaround in AirSim code. If you have this VS version, please make sure to pull the latest AirSim code.
+
+#### I get error "'corecrt.h': No such file or directory" or "Windows SDK version 8.1 not found"
+Very likely you don't have [Windows SDK](https://developercommunity.visualstudio.com/content/problem/3754/cant-compile-c-program-because-of-sdk-81cant-add-a.html) installed with Visual Studio. 
+
+#### How do I use PX4 firmware with AirSim?
+By default, AirSim uses its own built-in firmware called [simple_flight](simple_flight.md). There is no additional setup if you just want to go with it. If you want to switch to using PX4 instead then please see [this guide](px4_setup.md).
+
+#### I made changes in Visual Studio but there is no effect
+
+Sometimes the Unreal + VS build system doesn't recompile if you make changes to only header files. To ensure a recompile, make some Unreal based cpp file "dirty" like AirSimGameMode.cpp.
+
+#### Unreal still uses VS2015 or I'm getting some link error
+Running several versions of VS can lead to issues when compiling UE projects. One problem that may arise is that UE will try to compile with an older version of VS which may or may not work. There are two settings in Unreal, one for for the engine and one for the project, to adjust the version of VS to be used.
+1. Edit -> Editor preferences -> General -> Source code
+2. Edit -> Project Settings -> Platforms -> Windows -> Toolchain ->CompilerVersion
+
+In some cases, these settings will still not lead to the desired result and errors such as the following might be produced: LINK : fatal error LNK1181: cannot open input file 'ws2_32.lib'
+
+To resolve such issues the following procedure can be applied:
+1. Uninstall all old versions of VS using the [VisualStudioUninstaller](https://github.com/Microsoft/VisualStudioUninstaller/releases)
+2. Repair/Install VS2017
+3. Restart machine and install Epic launcher and desired version of the engine