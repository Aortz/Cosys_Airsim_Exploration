--- conflicted
+++ resolved
@@ -1,1445 +1,1413 @@
-#include <airsim_ros_wrapper.h>
-#include "common/AirSimSettings.hpp"
-#include <tf2_sensor_msgs/tf2_sensor_msgs.h>
-
-using namespace std::placeholders;
-
-constexpr char AirsimROSWrapper::CAM_YML_NAME[];
-constexpr char AirsimROSWrapper::WIDTH_YML_NAME[];
-constexpr char AirsimROSWrapper::HEIGHT_YML_NAME[];
-constexpr char AirsimROSWrapper::K_YML_NAME[];
-constexpr char AirsimROSWrapper::D_YML_NAME[];
-constexpr char AirsimROSWrapper::R_YML_NAME[];
-constexpr char AirsimROSWrapper::P_YML_NAME[];
-constexpr char AirsimROSWrapper::DMODEL_YML_NAME[];
-
-const std::unordered_map<int, std::string> AirsimROSWrapper::image_type_int_to_string_map_ = {
-    { 0, "Scene" },
-    { 1, "DepthPlanar" },
-    { 2, "DepthPerspective" },
-    { 3, "DepthVis" },
-    { 4, "DisparityNormalized" },
-    { 5, "Segmentation" },
-    { 6, "SurfaceNormals" },
-    { 7, "Infrared" }
-};
-
-AirsimROSWrapper::AirsimROSWrapper(const std::shared_ptr<rclcpp::Node> nh, const std::shared_ptr<rclcpp::Node> nh_img, const std::shared_ptr<rclcpp::Node> nh_lidar, const std::string& host_ip)
-    : is_used_lidar_timer_cb_queue_(false)
-    , is_used_img_timer_cb_queue_(false)
-    , airsim_settings_parser_(host_ip)
-    , host_ip_(host_ip)
-    , airsim_client_(nullptr)
-    , airsim_client_images_(host_ip)
-    , airsim_client_lidar_(host_ip)
-    , nh_(nh)
-    , nh_img_(nh_img)
-    , nh_lidar_(nh_lidar)
-    , isENU_(false)
-    , publish_clock_(false)
-{
-    ros_clock_.clock = rclcpp::Time(0);
-
-    if (AirSimSettings::singleton().simmode_name != AirSimSettings::kSimModeTypeCar) {
-        airsim_mode_ = AIRSIM_MODE::DRONE;
-        RCLCPP_INFO(nh_->get_logger(), "Setting ROS wrapper to DRONE mode");
-    }
-    else {
-        airsim_mode_ = AIRSIM_MODE::CAR;
-        RCLCPP_INFO(nh_->get_logger(), "Setting ROS wrapper to CAR mode");
-    }
-    tf_buffer_ = std::make_shared<tf2_ros::Buffer>(nh_->get_clock());
-    tf_listener_ = std::make_shared<tf2_ros::TransformListener>(*tf_buffer_);
-    tf_broadcaster_ = std::make_shared<tf2_ros::TransformBroadcaster>(nh_);
-    static_tf_pub_ = std::make_shared<tf2_ros::StaticTransformBroadcaster>(nh_);
-
-    initialize_ros();
-
-    RCLCPP_INFO(nh_->get_logger(), "AirsimROSWrapper Initialized!");
-}
-
-void AirsimROSWrapper::initialize_airsim()
-{
-    // todo do not reset if already in air?
-    try {
-
-        if (airsim_mode_ == AIRSIM_MODE::DRONE) {
-            airsim_client_ = std::unique_ptr<msr::airlib::RpcLibClientBase>(new msr::airlib::MultirotorRpcLibClient(host_ip_));
-        }
-        else {
-            airsim_client_ = std::unique_ptr<msr::airlib::RpcLibClientBase>(new msr::airlib::CarRpcLibClient(host_ip_));
-        }
-        airsim_client_->confirmConnection();
-        airsim_client_images_.confirmConnection();
-        airsim_client_lidar_.confirmConnection();
-
-        for (const auto& vehicle_name_ptr_pair : vehicle_name_ptr_map_) {
-            airsim_client_->enableApiControl(true, vehicle_name_ptr_pair.first); // todo expose as rosservice?
-            airsim_client_->armDisarm(true, vehicle_name_ptr_pair.first); // todo exposes as rosservice?
-        }
-
-        origin_geo_point_ = get_origin_geo_point();
-        // todo there's only one global origin geopoint for environment. but airsim API accept a parameter vehicle_name? inside carsimpawnapi.cpp, there's a geopoint being assigned in the constructor. by?
-        origin_geo_point_msg_ = get_gps_msg_from_airsim_geo_point(origin_geo_point_);
-    }
-    catch (rpc::rpc_error& e) {
-        std::string msg = e.get_error().as<std::string>();
-        RCLCPP_ERROR(nh_->get_logger(), "Exception raised by the API, something went wrong.\n%s", msg);
-        rclcpp::shutdown();
-    }
-}
-
-void AirsimROSWrapper::initialize_ros()
-{
-
-    // ros params
-    double update_airsim_control_every_n_sec;
-    nh_->get_parameter("is_vulkan", is_vulkan_);
-    nh_->get_parameter("update_airsim_control_every_n_sec", update_airsim_control_every_n_sec);
-    nh_->get_parameter("publish_clock", publish_clock_);
-    nh_->get_parameter_or("world_frame_id", world_frame_id_, world_frame_id_);
-    odom_frame_id_ = world_frame_id_ == AIRSIM_FRAME_ID ? AIRSIM_ODOM_FRAME_ID : ENU_ODOM_FRAME_ID;
-    nh_->get_parameter_or("odom_frame_id", odom_frame_id_, odom_frame_id_);
-    isENU_ = (odom_frame_id_ == ENU_ODOM_FRAME_ID);
-    nh_->get_parameter_or("coordinate_system_enu", isENU_, isENU_);
-    vel_cmd_duration_ = 0.05; // todo rosparam
-    // todo enforce dynamics constraints in this node as well?
-    // nh_->get_parameter("max_vert_vel_", max_vert_vel_);
-    // nh_->get_parameter("max_horz_vel", max_horz_vel_)
-
-    nh_->declare_parameter("vehicle_name", rclcpp::ParameterValue(""));
-    create_ros_pubs_from_settings_json();
-    airsim_control_update_timer_ = nh_->create_wall_timer(std::chrono::duration<double>(update_airsim_control_every_n_sec), std::bind(&AirsimROSWrapper::drone_state_timer_cb, this));
-}
-
-void AirsimROSWrapper::create_ros_pubs_from_settings_json()
-{
-    // subscribe to control commands on global nodehandle
-    gimbal_angle_quat_cmd_sub_ = nh_->create_subscription<airsim_interfaces::msg::GimbalAngleQuatCmd>("~/gimbal_angle_quat_cmd", 50, std::bind(&AirsimROSWrapper::gimbal_angle_quat_cmd_cb, this, _1));
-    gimbal_angle_euler_cmd_sub_ = nh_->create_subscription<airsim_interfaces::msg::GimbalAngleEulerCmd>("~/gimbal_angle_euler_cmd", 50, std::bind(&AirsimROSWrapper::gimbal_angle_euler_cmd_cb, this, _1));
-    origin_geo_point_pub_ = nh_->create_publisher<airsim_interfaces::msg::GPSYaw>("~/origin_geo_point", 10);
-
-    airsim_img_request_vehicle_name_pair_vec_.clear();
-    image_pub_vec_.clear();
-    cam_info_pub_vec_.clear();
-    camera_info_msg_vec_.clear();
-    vehicle_name_ptr_map_.clear();
-    size_t lidar_cnt = 0;
-
-    image_transport::ImageTransport image_transporter(nh_);
-
-    // iterate over std::map<std::string, std::unique_ptr<VehicleSetting>> vehicles;
-    for (const auto& curr_vehicle_elem : AirSimSettings::singleton().vehicles) {
-        auto& vehicle_setting = curr_vehicle_elem.second;
-        auto curr_vehicle_name = curr_vehicle_elem.first;
-
-        nh_->set_parameter(rclcpp::Parameter("vehicle_name", curr_vehicle_name));
-
-        set_nans_to_zeros_in_pose(*vehicle_setting);
-
-        std::unique_ptr<VehicleROS> vehicle_ros = nullptr;
-
-        if (airsim_mode_ == AIRSIM_MODE::DRONE) {
-            vehicle_ros = std::unique_ptr<MultiRotorROS>(new MultiRotorROS());
-        }
-        else {
-            vehicle_ros = std::unique_ptr<CarROS>(new CarROS());
-        }
-
-        vehicle_ros->odom_frame_id_ = curr_vehicle_name + "/" + odom_frame_id_;
-        vehicle_ros->vehicle_name_ = curr_vehicle_name;
-
-        append_static_vehicle_tf(vehicle_ros.get(), *vehicle_setting);
-
-        const std::string topic_prefix = "~/" + curr_vehicle_name;
-        vehicle_ros->odom_local_pub_ = nh_->create_publisher<nav_msgs::msg::Odometry>(topic_prefix + "/" + odom_frame_id_, 10);
-
-        vehicle_ros->env_pub_ = nh_->create_publisher<airsim_interfaces::msg::Environment>(topic_prefix + "/environment", 10);
-
-        vehicle_ros->global_gps_pub_ = nh_->create_publisher<sensor_msgs::msg::NavSatFix>(topic_prefix + "/global_gps", 10);
-
-        if (airsim_mode_ == AIRSIM_MODE::DRONE) {
-            auto drone = static_cast<MultiRotorROS*>(vehicle_ros.get());
-
-            // bind to a single callback. todo optimal subs queue length
-            // bind multiple topics to a single callback, but keep track of which vehicle name it was by passing curr_vehicle_name as the 2nd argument
-
-            std::function<void(const airsim_interfaces::msg::VelCmd::SharedPtr)> fcn_vel_cmd_body_frame_sub = std::bind(&AirsimROSWrapper::vel_cmd_body_frame_cb, this, _1, vehicle_ros->vehicle_name_);
-            drone->vel_cmd_body_frame_sub_ = nh_->create_subscription<airsim_interfaces::msg::VelCmd>(topic_prefix + "/vel_cmd_body_frame", 1, fcn_vel_cmd_body_frame_sub); // todo ros::TransportHints().tcpNoDelay();
-
-            std::function<void(const airsim_interfaces::msg::VelCmd::SharedPtr)> fcn_vel_cmd_world_frame_sub = std::bind(&AirsimROSWrapper::vel_cmd_world_frame_cb, this, _1, vehicle_ros->vehicle_name_);
-            drone->vel_cmd_world_frame_sub_ = nh_->create_subscription<airsim_interfaces::msg::VelCmd>(topic_prefix + "/vel_cmd_world_frame", 1, fcn_vel_cmd_world_frame_sub);
-
-            std::function<bool(std::shared_ptr<airsim_interfaces::srv::Takeoff::Request>, std::shared_ptr<airsim_interfaces::srv::Takeoff::Response>)> fcn_takeoff_srvr = std::bind(&AirsimROSWrapper::takeoff_srv_cb, this, _1, _2, vehicle_ros->vehicle_name_);
-            drone->takeoff_srvr_ = nh_->create_service<airsim_interfaces::srv::Takeoff>(topic_prefix + "/takeoff", fcn_takeoff_srvr);
-
-            std::function<bool(std::shared_ptr<airsim_interfaces::srv::Land::Request>, std::shared_ptr<airsim_interfaces::srv::Land::Response>)> fcn_land_srvr = std::bind(&AirsimROSWrapper::land_srv_cb, this, _1, _2, vehicle_ros->vehicle_name_);
-            drone->land_srvr_ = nh_->create_service<airsim_interfaces::srv::Land>(topic_prefix + "/land", fcn_land_srvr);
-
-            // vehicle_ros.reset_srvr = nh_->create_service(curr_vehicle_name + "/reset",&AirsimROSWrapper::reset_srv_cb, this);
-        }
-        else {
-            auto car = static_cast<CarROS*>(vehicle_ros.get());
-            std::function<void(const airsim_interfaces::msg::CarControls::SharedPtr)> fcn_car_cmd_sub = std::bind(&AirsimROSWrapper::car_cmd_cb, this, _1, vehicle_ros->vehicle_name_);
-            car->car_cmd_sub_ = nh_->create_subscription<airsim_interfaces::msg::CarControls>(topic_prefix + "/car_cmd", 1, fcn_car_cmd_sub);
-            car->car_state_pub_ = nh_->create_publisher<airsim_interfaces::msg::CarState>(topic_prefix + "/car_state", 10);
-        }
-
-        // iterate over camera map std::map<std::string, CameraSetting> .cameras;
-        for (auto& curr_camera_elem : vehicle_setting->cameras) {
-            auto& camera_setting = curr_camera_elem.second;
-            auto& curr_camera_name = curr_camera_elem.first;
-
-            set_nans_to_zeros_in_pose(*vehicle_setting, camera_setting);
-            append_static_camera_tf(vehicle_ros.get(), curr_camera_name, camera_setting);
-            // camera_setting.gimbal
-            std::vector<ImageRequest> current_image_request_vec;
-            current_image_request_vec.clear();
-
-            // iterate over capture_setting std::map<int, CaptureSetting> capture_settings
-            for (const auto& curr_capture_elem : camera_setting.capture_settings) {
-                auto& capture_setting = curr_capture_elem.second;
-
-                // todo why does AirSimSettings::loadCaptureSettings calls AirSimSettings::initializeCaptureSettings()
-                // which initializes default capture settings for _all_ NINE msr::airlib::ImageCaptureBase::ImageType
-                if (!(std::isnan(capture_setting.fov_degrees))) {
-                    ImageType curr_image_type = msr::airlib::Utils::toEnum<ImageType>(capture_setting.image_type);
-                    // if scene / segmentation / surface normals / infrared, get uncompressed image with pixels_as_floats = false
-                    if (curr_image_type == ImageType::Scene || curr_image_type == ImageType::Segmentation || curr_image_type == ImageType::SurfaceNormals || curr_image_type == ImageType::Infrared) {
-                        current_image_request_vec.push_back(ImageRequest(curr_camera_name, curr_image_type, false, false));
-                    }
-                    // if {DepthPlanar, DepthPerspective,DepthVis, DisparityNormalized}, get float image
-                    else {
-                        current_image_request_vec.push_back(ImageRequest(curr_camera_name, curr_image_type, true));
-                    }
-
-                    const std::string camera_topic = topic_prefix + "/" + curr_camera_name + "/" + image_type_int_to_string_map_.at(capture_setting.image_type);
-                    image_pub_vec_.push_back(image_transporter.advertise(camera_topic, 1));
-                    cam_info_pub_vec_.push_back(nh_->create_publisher<sensor_msgs::msg::CameraInfo>(camera_topic + "/camera_info", 10));
-                    camera_info_msg_vec_.push_back(generate_cam_info(curr_camera_name, camera_setting, capture_setting));
-                }
-            }
-            // push back pair (vector of image captures, current vehicle name)
-            airsim_img_request_vehicle_name_pair_vec_.push_back(std::make_pair(current_image_request_vec, curr_vehicle_name));
-        }
-
-        // iterate over sensors
-        for (auto& curr_sensor_map : vehicle_setting->sensors) {
-            auto& sensor_name = curr_sensor_map.first;
-            auto& sensor_setting = curr_sensor_map.second;
-
-            if (sensor_setting->enabled) {
-
-                switch (sensor_setting->sensor_type) {
-                case SensorBase::SensorType::Barometer: {
-                    SensorPublisher<airsim_interfaces::msg::Altimeter> sensor_publisher =
-                        create_sensor_publisher<airsim_interfaces::msg::Altimeter>("Barometer", sensor_setting->sensor_name, sensor_setting->sensor_type, curr_vehicle_name + "/altimeter/" + sensor_name, 10);
-                    vehicle_ros->barometer_pubs_.emplace_back(sensor_publisher);
-                    break;
-                }
-                case SensorBase::SensorType::Imu: {
-                    SensorPublisher<sensor_msgs::msg::Imu> sensor_publisher =
-                        create_sensor_publisher<sensor_msgs::msg::Imu>("Imu", sensor_setting->sensor_name, sensor_setting->sensor_type, curr_vehicle_name + "/imu/" + sensor_name, 10);
-                    vehicle_ros->imu_pubs_.emplace_back(sensor_publisher);
-                    break;
-                }
-                case SensorBase::SensorType::Gps: {
-                    SensorPublisher<sensor_msgs::msg::NavSatFix> sensor_publisher =
-                        create_sensor_publisher<sensor_msgs::msg::NavSatFix>("Gps", sensor_setting->sensor_name, sensor_setting->sensor_type, curr_vehicle_name + "/gps/" + sensor_name, 10);
-                    vehicle_ros->gps_pubs_.emplace_back(sensor_publisher);
-                    break;
-                }
-                case SensorBase::SensorType::Magnetometer: {
-                    SensorPublisher<sensor_msgs::msg::MagneticField> sensor_publisher =
-                        create_sensor_publisher<sensor_msgs::msg::MagneticField>("Magnetometer", sensor_setting->sensor_name, sensor_setting->sensor_type, curr_vehicle_name + "/magnetometer/" + sensor_name, 10);
-                    vehicle_ros->magnetometer_pubs_.emplace_back(sensor_publisher);
-                    break;
-                }
-                case SensorBase::SensorType::Distance: {
-                    SensorPublisher<sensor_msgs::msg::Range> sensor_publisher =
-                        create_sensor_publisher<sensor_msgs::msg::Range>("Distance", sensor_setting->sensor_name, sensor_setting->sensor_type, curr_vehicle_name + "/distance/" + sensor_name, 10);
-                    vehicle_ros->distance_pubs_.emplace_back(sensor_publisher);
-                    break;
-                }
-                case SensorBase::SensorType::Lidar: {
-                    auto lidar_setting = *static_cast<LidarSetting*>(sensor_setting.get());
-                    msr::airlib::LidarSimpleParams params;
-                    params.initializeFromSettings(lidar_setting);
-                    append_static_lidar_tf(vehicle_ros.get(), sensor_name, params);
-
-                    SensorPublisher<sensor_msgs::msg::PointCloud2> sensor_publisher =
-                        create_sensor_publisher<sensor_msgs::msg::PointCloud2>("Lidar", sensor_setting->sensor_name, sensor_setting->sensor_type, curr_vehicle_name + "/lidar/" + sensor_name, 10);
-                    vehicle_ros->lidar_pubs_.emplace_back(sensor_publisher);
-                    lidar_cnt += 1;
-                    break;
-                }
-                default: {
-                    throw std::invalid_argument("Unexpected sensor type");
-                }
-                }
-            }
-        }
-
-        vehicle_name_ptr_map_.emplace(curr_vehicle_name, std::move(vehicle_ros)); // allows fast lookup in command callbacks in case of a lot of drones
-    }
-
-    // add takeoff and land all services if more than 2 drones
-    if (vehicle_name_ptr_map_.size() > 1 && airsim_mode_ == AIRSIM_MODE::DRONE) {
-        takeoff_all_srvr_ = nh_->create_service<airsim_interfaces::srv::Takeoff>("~/all_robots/takeoff", std::bind(&AirsimROSWrapper::takeoff_all_srv_cb, this, _1, _2));
-        land_all_srvr_ = nh_->create_service<airsim_interfaces::srv::Land>("~/all_robots/land", std::bind(&AirsimROSWrapper::land_all_srv_cb, this, _1, _2));
-
-        vel_cmd_all_body_frame_sub_ = nh_->create_subscription<airsim_interfaces::msg::VelCmd>("~/all_robots/vel_cmd_body_frame", 1, std::bind(&AirsimROSWrapper::vel_cmd_all_body_frame_cb, this, _1));
-        vel_cmd_all_world_frame_sub_ = nh_->create_subscription<airsim_interfaces::msg::VelCmd>("~/all_robots/vel_cmd_world_frame", 1, std::bind(&AirsimROSWrapper::vel_cmd_all_world_frame_cb, this, _1));
-
-        vel_cmd_group_body_frame_sub_ = nh_->create_subscription<airsim_interfaces::msg::VelCmdGroup>("~/group_of_robots/vel_cmd_body_frame", 1, std::bind(&AirsimROSWrapper::vel_cmd_group_body_frame_cb, this, _1));
-        vel_cmd_group_world_frame_sub_ = nh_->create_subscription<airsim_interfaces::msg::VelCmdGroup>("~/group_of_robots/vel_cmd_world_frame", 1, std::bind(&AirsimROSWrapper::vel_cmd_group_world_frame_cb, this, _1));
-
-        takeoff_group_srvr_ = nh_->create_service<airsim_interfaces::srv::TakeoffGroup>("~/group_of_robots/takeoff", std::bind(&AirsimROSWrapper::takeoff_group_srv_cb, this, _1, _2));
-        land_group_srvr_ = nh_->create_service<airsim_interfaces::srv::LandGroup>("~/group_of_robots/land", std::bind(&AirsimROSWrapper::land_group_srv_cb, this, _1, _2));
-    }
-
-    // todo add per vehicle reset in AirLib API
-    reset_srvr_ = nh_->create_service<airsim_interfaces::srv::Reset>("~/reset", std::bind(&AirsimROSWrapper::reset_srv_cb, this, _1, _2));
-
-    if (publish_clock_) {
-        clock_pub_ = nh_->create_publisher<rosgraph_msgs::msg::Clock>("~/clock", 1);
-    }
-
-    // if >0 cameras, add one more thread for img_request_timer_cb
-    if (!airsim_img_request_vehicle_name_pair_vec_.empty()) {
-        double update_airsim_img_response_every_n_sec;
-        nh_->get_parameter("update_airsim_img_response_every_n_sec", update_airsim_img_response_every_n_sec);
-
-        airsim_img_response_timer_ = nh_img_->create_wall_timer(std::chrono::duration<double>(update_airsim_img_response_every_n_sec), std::bind(&AirsimROSWrapper::img_response_timer_cb, this));
-        is_used_img_timer_cb_queue_ = true;
-    }
-
-    // lidars update on their own callback/thread at a given rate
-    if (lidar_cnt > 0) {
-        double update_lidar_every_n_sec;
-        nh_->get_parameter("update_lidar_every_n_sec", update_lidar_every_n_sec);
-        airsim_lidar_update_timer_ = nh_lidar_->create_wall_timer(std::chrono::duration<double>(update_lidar_every_n_sec), std::bind(&AirsimROSWrapper::lidar_timer_cb, this));
-        is_used_lidar_timer_cb_queue_ = true;
-    }
-
-    initialize_airsim();
-}
-
-// QoS - The depth of the publisher message queue.
-// more details here - https://docs.ros.org/en/foxy/Concepts/About-Quality-of-Service-Settings.html
-template <typename T>
-const SensorPublisher<T> AirsimROSWrapper::create_sensor_publisher(const std::string& sensor_type_name, const std::string& sensor_name,
-                                                                   SensorBase::SensorType sensor_type, const std::string& topic_name, int QoS)
-{
-    RCLCPP_INFO_STREAM(nh_->get_logger(), sensor_type_name);
-    SensorPublisher<T> sensor_publisher;
-    sensor_publisher.sensor_name = sensor_name;
-    sensor_publisher.sensor_type = sensor_type;
-    sensor_publisher.publisher = nh_->create_publisher<T>("~/" + topic_name, QoS);
-    return sensor_publisher;
-}
-
-// todo: error check. if state is not landed, return error.
-bool AirsimROSWrapper::takeoff_srv_cb(std::shared_ptr<airsim_interfaces::srv::Takeoff::Request> request, std::shared_ptr<airsim_interfaces::srv::Takeoff::Response> response, const std::string& vehicle_name)
-{
-    unused(response);
-    std::lock_guard<std::mutex> guard(control_mutex_);
-
-    if (request->wait_on_last_task)
-        static_cast<msr::airlib::MultirotorRpcLibClient*>(airsim_client_.get())->takeoffAsync(20, vehicle_name)->waitOnLastTask(); // todo value for timeout_sec?
-    // response->success =
-    else
-        static_cast<msr::airlib::MultirotorRpcLibClient*>(airsim_client_.get())->takeoffAsync(20, vehicle_name);
-    // response->success =
-
-    return true;
-}
-
-bool AirsimROSWrapper::takeoff_group_srv_cb(std::shared_ptr<airsim_interfaces::srv::TakeoffGroup::Request> request, std::shared_ptr<airsim_interfaces::srv::TakeoffGroup::Response> response)
-{
-    unused(response);
-    std::lock_guard<std::mutex> guard(control_mutex_);
-
-    if (request->wait_on_last_task)
-        for (const auto& vehicle_name : request->vehicle_names)
-            static_cast<msr::airlib::MultirotorRpcLibClient*>(airsim_client_.get())->takeoffAsync(20, vehicle_name)->waitOnLastTask(); // todo value for timeout_sec?
-    // response->success =
-    else
-        for (const auto& vehicle_name : request->vehicle_names)
-            static_cast<msr::airlib::MultirotorRpcLibClient*>(airsim_client_.get())->takeoffAsync(20, vehicle_name);
-    // response->success =
-
-    return true;
-}
-
-bool AirsimROSWrapper::takeoff_all_srv_cb(std::shared_ptr<airsim_interfaces::srv::Takeoff::Request> request, std::shared_ptr<airsim_interfaces::srv::Takeoff::Response> response)
-{
-    unused(response);
-    std::lock_guard<std::mutex> guard(control_mutex_);
-
-    if (request->wait_on_last_task)
-        for (const auto& vehicle_name_ptr_pair : vehicle_name_ptr_map_)
-            static_cast<msr::airlib::MultirotorRpcLibClient*>(airsim_client_.get())->takeoffAsync(20, vehicle_name_ptr_pair.first)->waitOnLastTask(); // todo value for timeout_sec?
-    // response->success =
-    else
-        for (const auto& vehicle_name_ptr_pair : vehicle_name_ptr_map_)
-            static_cast<msr::airlib::MultirotorRpcLibClient*>(airsim_client_.get())->takeoffAsync(20, vehicle_name_ptr_pair.first);
-    // response->success =
-
-    return true;
-}
-
-bool AirsimROSWrapper::land_srv_cb(std::shared_ptr<airsim_interfaces::srv::Land::Request> request, std::shared_ptr<airsim_interfaces::srv::Land::Response> response, const std::string& vehicle_name)
-{
-    unused(response);
-    std::lock_guard<std::mutex> guard(control_mutex_);
-
-    if (request->wait_on_last_task)
-        static_cast<msr::airlib::MultirotorRpcLibClient*>(airsim_client_.get())->landAsync(60, vehicle_name)->waitOnLastTask();
-    else
-        static_cast<msr::airlib::MultirotorRpcLibClient*>(airsim_client_.get())->landAsync(60, vehicle_name);
-
-    return true; //todo
-}
-
-bool AirsimROSWrapper::land_group_srv_cb(std::shared_ptr<airsim_interfaces::srv::LandGroup::Request> request, std::shared_ptr<airsim_interfaces::srv::LandGroup::Response> response)
-{
-    unused(response);
-    std::lock_guard<std::mutex> guard(control_mutex_);
-
-    if (request->wait_on_last_task)
-        for (const auto& vehicle_name : request->vehicle_names)
-            static_cast<msr::airlib::MultirotorRpcLibClient*>(airsim_client_.get())->landAsync(60, vehicle_name)->waitOnLastTask();
-    else
-        for (const auto& vehicle_name : request->vehicle_names)
-            static_cast<msr::airlib::MultirotorRpcLibClient*>(airsim_client_.get())->landAsync(60, vehicle_name);
-
-    return true; //todo
-}
-
-bool AirsimROSWrapper::land_all_srv_cb(std::shared_ptr<airsim_interfaces::srv::Land::Request> request, std::shared_ptr<airsim_interfaces::srv::Land::Response> response)
-{
-    unused(response);
-    std::lock_guard<std::mutex> guard(control_mutex_);
-
-    if (request->wait_on_last_task)
-        for (const auto& vehicle_name_ptr_pair : vehicle_name_ptr_map_)
-            static_cast<msr::airlib::MultirotorRpcLibClient*>(airsim_client_.get())->landAsync(60, vehicle_name_ptr_pair.first)->waitOnLastTask();
-    else
-        for (const auto& vehicle_name_ptr_pair : vehicle_name_ptr_map_)
-            static_cast<msr::airlib::MultirotorRpcLibClient*>(airsim_client_.get())->landAsync(60, vehicle_name_ptr_pair.first);
-
-    return true; //todo
-}
-
-// todo add reset by vehicle_name API to airlib
-// todo not async remove wait_on_last_task
-bool AirsimROSWrapper::reset_srv_cb(std::shared_ptr<airsim_interfaces::srv::Reset::Request> request, std::shared_ptr<airsim_interfaces::srv::Reset::Response> response)
-{
-    unused(request);
-    unused(response);
-    std::lock_guard<std::mutex> guard(control_mutex_);
-
-    airsim_client_->reset();
-    return true; //todo
-}
-
-tf2::Quaternion AirsimROSWrapper::get_tf2_quat(const msr::airlib::Quaternionr& airlib_quat) const
-{
-    return tf2::Quaternion(airlib_quat.x(), airlib_quat.y(), airlib_quat.z(), airlib_quat.w());
-}
-
-msr::airlib::Quaternionr AirsimROSWrapper::get_airlib_quat(const geometry_msgs::msg::Quaternion& geometry_msgs_quat) const
-{
-    return msr::airlib::Quaternionr(geometry_msgs_quat.w, geometry_msgs_quat.x, geometry_msgs_quat.y, geometry_msgs_quat.z);
-}
-
-msr::airlib::Quaternionr AirsimROSWrapper::get_airlib_quat(const tf2::Quaternion& tf2_quat) const
-{
-    return msr::airlib::Quaternionr(tf2_quat.w(), tf2_quat.x(), tf2_quat.y(), tf2_quat.z());
-}
-
-void AirsimROSWrapper::car_cmd_cb(const airsim_interfaces::msg::CarControls::SharedPtr msg, const std::string& vehicle_name)
-{
-    std::lock_guard<std::mutex> guard(control_mutex_);
-
-    auto car = static_cast<CarROS*>(vehicle_name_ptr_map_[vehicle_name].get());
-    car->car_cmd_.throttle = msg->throttle;
-    car->car_cmd_.steering = msg->steering;
-    car->car_cmd_.brake = msg->brake;
-    car->car_cmd_.handbrake = msg->handbrake;
-    car->car_cmd_.is_manual_gear = msg->manual;
-    car->car_cmd_.manual_gear = msg->manual_gear;
-    car->car_cmd_.gear_immediate = msg->gear_immediate;
-
-    car->has_car_cmd_ = true;
-}
-
-msr::airlib::Pose AirsimROSWrapper::get_airlib_pose(const float& x, const float& y, const float& z, const msr::airlib::Quaternionr& airlib_quat) const
-{
-    return msr::airlib::Pose(msr::airlib::Vector3r(x, y, z), airlib_quat);
-}
-
-void AirsimROSWrapper::vel_cmd_body_frame_cb(const airsim_interfaces::msg::VelCmd::SharedPtr msg, const std::string& vehicle_name)
-{
-    std::lock_guard<std::mutex> guard(control_mutex_);
-
-    auto drone = static_cast<MultiRotorROS*>(vehicle_name_ptr_map_[vehicle_name].get());
-    drone->vel_cmd_ = get_airlib_body_vel_cmd(*msg, drone->curr_drone_state_.kinematics_estimated.pose.orientation);
-    drone->has_vel_cmd_ = true;
-}
-
-void AirsimROSWrapper::vel_cmd_group_body_frame_cb(const airsim_interfaces::msg::VelCmdGroup::SharedPtr msg)
-{
-    std::lock_guard<std::mutex> guard(control_mutex_);
-
-    for (const auto& vehicle_name : msg->vehicle_names) {
-        auto drone = static_cast<MultiRotorROS*>(vehicle_name_ptr_map_[vehicle_name].get());
-        drone->vel_cmd_ = get_airlib_body_vel_cmd(msg->vel_cmd, drone->curr_drone_state_.kinematics_estimated.pose.orientation);
-        drone->has_vel_cmd_ = true;
-    }
-}
-
-void AirsimROSWrapper::vel_cmd_all_body_frame_cb(const airsim_interfaces::msg::VelCmd::SharedPtr msg)
-{
-    std::lock_guard<std::mutex> guard(control_mutex_);
-
-    // todo expose wait_on_last_task or nah?
-    for (auto& vehicle_name_ptr_pair : vehicle_name_ptr_map_) {
-        auto drone = static_cast<MultiRotorROS*>(vehicle_name_ptr_pair.second.get());
-        drone->vel_cmd_ = get_airlib_body_vel_cmd(*msg, drone->curr_drone_state_.kinematics_estimated.pose.orientation);
-        drone->has_vel_cmd_ = true;
-    }
-}
-
-void AirsimROSWrapper::vel_cmd_world_frame_cb(const airsim_interfaces::msg::VelCmd::SharedPtr msg, const std::string& vehicle_name)
-{
-    std::lock_guard<std::mutex> guard(control_mutex_);
-
-    auto drone = static_cast<MultiRotorROS*>(vehicle_name_ptr_map_[vehicle_name].get());
-    drone->vel_cmd_ = get_airlib_world_vel_cmd(*msg);
-    drone->has_vel_cmd_ = true;
-}
-
-// this is kinda unnecessary but maybe it makes life easier for the end user.
-void AirsimROSWrapper::vel_cmd_group_world_frame_cb(const airsim_interfaces::msg::VelCmdGroup::SharedPtr msg)
-{
-    std::lock_guard<std::mutex> guard(control_mutex_);
-
-    for (const auto& vehicle_name : msg->vehicle_names) {
-        auto drone = static_cast<MultiRotorROS*>(vehicle_name_ptr_map_[vehicle_name].get());
-        drone->vel_cmd_ = get_airlib_world_vel_cmd(msg->vel_cmd);
-        drone->has_vel_cmd_ = true;
-    }
-}
-
-void AirsimROSWrapper::vel_cmd_all_world_frame_cb(const airsim_interfaces::msg::VelCmd::SharedPtr msg)
-{
-    std::lock_guard<std::mutex> guard(control_mutex_);
-
-    // todo expose wait_on_last_task or nah?
-    for (auto& vehicle_name_ptr_pair : vehicle_name_ptr_map_) {
-        auto drone = static_cast<MultiRotorROS*>(vehicle_name_ptr_pair.second.get());
-        drone->vel_cmd_ = get_airlib_world_vel_cmd(*msg);
-        drone->has_vel_cmd_ = true;
-    }
-}
-
-// todo support multiple gimbal commands
-void AirsimROSWrapper::gimbal_angle_quat_cmd_cb(const airsim_interfaces::msg::GimbalAngleQuatCmd::SharedPtr gimbal_angle_quat_cmd_msg)
-{
-    tf2::Quaternion quat_control_cmd;
-    try {
-        tf2::convert(gimbal_angle_quat_cmd_msg->orientation, quat_control_cmd);
-        quat_control_cmd.normalize();
-        gimbal_cmd_.target_quat = get_airlib_quat(quat_control_cmd); // airsim uses wxyz
-        gimbal_cmd_.camera_name = gimbal_angle_quat_cmd_msg->camera_name;
-        gimbal_cmd_.vehicle_name = gimbal_angle_quat_cmd_msg->vehicle_name;
-        has_gimbal_cmd_ = true;
-    }
-    catch (tf2::TransformException& ex) {
-        RCLCPP_WARN(nh_->get_logger(), "%s", ex.what());
-    }
-}
-
-// todo support multiple gimbal commands
-// 1. find quaternion of default gimbal pose
-// 2. forward multiply with quaternion equivalent to desired euler commands (in degrees)
-// 3. call airsim client's setCameraPose which sets camera pose wrt world (or takeoff?) ned frame. todo
-void AirsimROSWrapper::gimbal_angle_euler_cmd_cb(const airsim_interfaces::msg::GimbalAngleEulerCmd::SharedPtr gimbal_angle_euler_cmd_msg)
-{
-    try {
-        tf2::Quaternion quat_control_cmd;
-        quat_control_cmd.setRPY(math_common::deg2rad(gimbal_angle_euler_cmd_msg->roll), math_common::deg2rad(gimbal_angle_euler_cmd_msg->pitch), math_common::deg2rad(gimbal_angle_euler_cmd_msg->yaw));
-        quat_control_cmd.normalize();
-        gimbal_cmd_.target_quat = get_airlib_quat(quat_control_cmd);
-        gimbal_cmd_.camera_name = gimbal_angle_euler_cmd_msg->camera_name;
-        gimbal_cmd_.vehicle_name = gimbal_angle_euler_cmd_msg->vehicle_name;
-        has_gimbal_cmd_ = true;
-    }
-    catch (tf2::TransformException& ex) {
-        RCLCPP_WARN(nh_->get_logger(), "%s", ex.what());
-    }
-}
-
-airsim_interfaces::msg::CarState AirsimROSWrapper::get_roscarstate_msg_from_car_state(const msr::airlib::CarApiBase::CarState& car_state) const
-{
-    airsim_interfaces::msg::CarState state_msg;
-    const auto odo = get_odom_msg_from_car_state(car_state);
-
-    state_msg.pose = odo.pose;
-    state_msg.twist = odo.twist;
-    state_msg.speed = car_state.speed;
-    state_msg.gear = car_state.gear;
-    state_msg.rpm = car_state.rpm;
-    state_msg.maxrpm = car_state.maxrpm;
-    state_msg.handbrake = car_state.handbrake;
-    state_msg.header.stamp = rclcpp::Time(car_state.timestamp);
-
-    return state_msg;
-}
-
-nav_msgs::msg::Odometry AirsimROSWrapper::get_odom_msg_from_kinematic_state(const msr::airlib::Kinematics::State& kinematics_estimated) const
-{
-    nav_msgs::msg::Odometry odom_msg;
-
-    odom_msg.pose.pose.position.x = kinematics_estimated.pose.position.x();
-    odom_msg.pose.pose.position.y = kinematics_estimated.pose.position.y();
-    odom_msg.pose.pose.position.z = kinematics_estimated.pose.position.z();
-    odom_msg.pose.pose.orientation.x = kinematics_estimated.pose.orientation.x();
-    odom_msg.pose.pose.orientation.y = kinematics_estimated.pose.orientation.y();
-    odom_msg.pose.pose.orientation.z = kinematics_estimated.pose.orientation.z();
-    odom_msg.pose.pose.orientation.w = kinematics_estimated.pose.orientation.w();
-
-    odom_msg.twist.twist.linear.x = kinematics_estimated.twist.linear.x();
-    odom_msg.twist.twist.linear.y = kinematics_estimated.twist.linear.y();
-    odom_msg.twist.twist.linear.z = kinematics_estimated.twist.linear.z();
-    odom_msg.twist.twist.angular.x = kinematics_estimated.twist.angular.x();
-    odom_msg.twist.twist.angular.y = kinematics_estimated.twist.angular.y();
-    odom_msg.twist.twist.angular.z = kinematics_estimated.twist.angular.z();
-
-    if (isENU_) {
-        std::swap(odom_msg.pose.pose.position.x, odom_msg.pose.pose.position.y);
-        odom_msg.pose.pose.position.z = -odom_msg.pose.pose.position.z;
-        std::swap(odom_msg.pose.pose.orientation.x, odom_msg.pose.pose.orientation.y);
-        odom_msg.pose.pose.orientation.z = -odom_msg.pose.pose.orientation.z;
-        std::swap(odom_msg.twist.twist.linear.x, odom_msg.twist.twist.linear.y);
-        odom_msg.twist.twist.linear.z = -odom_msg.twist.twist.linear.z;
-        std::swap(odom_msg.twist.twist.angular.x, odom_msg.twist.twist.angular.y);
-        odom_msg.twist.twist.angular.z = -odom_msg.twist.twist.angular.z;
-    }
-
-    return odom_msg;
-}
-
-nav_msgs::msg::Odometry AirsimROSWrapper::get_odom_msg_from_car_state(const msr::airlib::CarApiBase::CarState& car_state) const
-{
-    return get_odom_msg_from_kinematic_state(car_state.kinematics_estimated);
-}
-
-nav_msgs::msg::Odometry AirsimROSWrapper::get_odom_msg_from_multirotor_state(const msr::airlib::MultirotorState& drone_state) const
-{
-    return get_odom_msg_from_kinematic_state(drone_state.kinematics_estimated);
-}
-
-// https://docs.ros.org/jade/api/sensor_msgs/html/point__cloud__conversion_8h_source.html#l00066
-// look at UnrealLidarSensor.cpp UnrealLidarSensor::getPointCloud() for math
-// read this carefully https://docs.ros.org/kinetic/api/sensor_msgs/html/msg/PointCloud2.html
-sensor_msgs::msg::PointCloud2 AirsimROSWrapper::get_lidar_msg_from_airsim(const msr::airlib::LidarData& lidar_data, const std::string& vehicle_name) const
-{
-    sensor_msgs::msg::PointCloud2 lidar_msg;
-    lidar_msg.header.stamp = rclcpp::Time(lidar_data.time_stamp);
-    lidar_msg.header.frame_id = vehicle_name;
-
-    if (lidar_data.point_cloud.size() > 3) {
-        lidar_msg.height = 1;
-        lidar_msg.width = lidar_data.point_cloud.size() / 3;
-
-        lidar_msg.fields.resize(3);
-        lidar_msg.fields[0].name = "x";
-        lidar_msg.fields[1].name = "y";
-        lidar_msg.fields[2].name = "z";
-
-        int offset = 0;
-
-        for (size_t d = 0; d < lidar_msg.fields.size(); ++d, offset += 4) {
-            lidar_msg.fields[d].offset = offset;
-            lidar_msg.fields[d].datatype = sensor_msgs::msg::PointField::FLOAT32;
-            lidar_msg.fields[d].count = 1;
-        }
-
-        lidar_msg.is_bigendian = false;
-        lidar_msg.point_step = offset; // 4 * num fields
-        lidar_msg.row_step = lidar_msg.point_step * lidar_msg.width;
-
-        lidar_msg.is_dense = true; // todo
-        std::vector<float> data_std = lidar_data.point_cloud;
-
-        const unsigned char* bytes = reinterpret_cast<const unsigned char*>(data_std.data());
-        std::vector<unsigned char> lidar_msg_data(bytes, bytes + sizeof(float) * data_std.size());
-        lidar_msg.data = std::move(lidar_msg_data);
-
-        if (isENU_) {
-            try {
-                sensor_msgs::msg::PointCloud2 lidar_msg_enu;
-                auto transformStampedENU = tf_buffer_->lookupTransform(AIRSIM_FRAME_ID, vehicle_name, rclcpp::Time(0), rclcpp::Duration(1));
-                tf2::doTransform(lidar_msg, lidar_msg_enu, transformStampedENU);
-
-                lidar_msg_enu.header.stamp = lidar_msg.header.stamp;
-                lidar_msg_enu.header.frame_id = lidar_msg.header.frame_id;
-
-                lidar_msg = std::move(lidar_msg_enu);
-            }
-            catch (tf2::TransformException& ex) {
-                RCLCPP_WARN(nh_->get_logger(), "%s", ex.what());
-                rclcpp::Rate(1.0).sleep();
-            }
-        }
-    }
-    else {
-        // msg = []
-    }
-
-    return lidar_msg;
-}
-
-airsim_interfaces::msg::Environment AirsimROSWrapper::get_environment_msg_from_airsim(const msr::airlib::Environment::State& env_data) const
-{
-    airsim_interfaces::msg::Environment env_msg;
-    env_msg.position.x = env_data.position.x();
-    env_msg.position.y = env_data.position.y();
-    env_msg.position.z = env_data.position.z();
-    env_msg.geo_point.latitude = env_data.geo_point.latitude;
-    env_msg.geo_point.longitude = env_data.geo_point.longitude;
-    env_msg.geo_point.altitude = env_data.geo_point.altitude;
-    env_msg.gravity.x = env_data.gravity.x();
-    env_msg.gravity.y = env_data.gravity.y();
-    env_msg.gravity.z = env_data.gravity.z();
-    env_msg.air_pressure = env_data.air_pressure;
-    env_msg.temperature = env_data.temperature;
-    env_msg.air_density = env_data.temperature;
-
-    return env_msg;
-}
-
-sensor_msgs::msg::MagneticField AirsimROSWrapper::get_mag_msg_from_airsim(const msr::airlib::MagnetometerBase::Output& mag_data) const
-{
-    sensor_msgs::msg::MagneticField mag_msg;
-    mag_msg.magnetic_field.x = mag_data.magnetic_field_body.x();
-    mag_msg.magnetic_field.y = mag_data.magnetic_field_body.y();
-    mag_msg.magnetic_field.z = mag_data.magnetic_field_body.z();
-    std::copy(std::begin(mag_data.magnetic_field_covariance),
-              std::end(mag_data.magnetic_field_covariance),
-              std::begin(mag_msg.magnetic_field_covariance));
-    mag_msg.header.stamp = rclcpp::Time(mag_data.time_stamp);
-
-    return mag_msg;
-}
-
-// todo covariances
-sensor_msgs::msg::NavSatFix AirsimROSWrapper::get_gps_msg_from_airsim(const msr::airlib::GpsBase::Output& gps_data) const
-{
-    sensor_msgs::msg::NavSatFix gps_msg;
-    gps_msg.header.stamp = rclcpp::Time(gps_data.time_stamp);
-    gps_msg.latitude = gps_data.gnss.geo_point.latitude;
-    gps_msg.longitude = gps_data.gnss.geo_point.longitude;
-    gps_msg.altitude = gps_data.gnss.geo_point.altitude;
-    gps_msg.status.service = sensor_msgs::msg::NavSatStatus::SERVICE_GLONASS;
-    gps_msg.status.status = gps_data.gnss.fix_type;
-    // gps_msg.position_covariance_type =
-    // gps_msg.position_covariance =
-
-    return gps_msg;
-}
-
-sensor_msgs::msg::Range AirsimROSWrapper::get_range_from_airsim(const msr::airlib::DistanceSensorData& dist_data) const
-{
-    sensor_msgs::msg::Range dist_msg;
-    dist_msg.header.stamp = rclcpp::Time(dist_data.time_stamp);
-    dist_msg.range = dist_data.distance;
-    dist_msg.min_range = dist_data.min_distance;
-    dist_msg.max_range = dist_data.max_distance;
-
-    return dist_msg;
-}
-
-airsim_interfaces::msg::Altimeter AirsimROSWrapper::get_altimeter_msg_from_airsim(const msr::airlib::BarometerBase::Output& alt_data) const
-{
-    airsim_interfaces::msg::Altimeter alt_msg;
-    alt_msg.header.stamp = rclcpp::Time(alt_data.time_stamp);
-    alt_msg.altitude = alt_data.altitude;
-    alt_msg.pressure = alt_data.pressure;
-    alt_msg.qnh = alt_data.qnh;
-
-    return alt_msg;
-}
-
-// todo covariances
-sensor_msgs::msg::Imu AirsimROSWrapper::get_imu_msg_from_airsim(const msr::airlib::ImuBase::Output& imu_data) const
-{
-    sensor_msgs::msg::Imu imu_msg;
-    // imu_msg.header.frame_id = "/airsim/odom_local_ned";// todo multiple drones
-    imu_msg.header.stamp = rclcpp::Time(imu_data.time_stamp);
-    imu_msg.orientation.x = imu_data.orientation.x();
-    imu_msg.orientation.y = imu_data.orientation.y();
-    imu_msg.orientation.z = imu_data.orientation.z();
-    imu_msg.orientation.w = imu_data.orientation.w();
-
-    // todo radians per second
-    imu_msg.angular_velocity.x = imu_data.angular_velocity.x();
-    imu_msg.angular_velocity.y = imu_data.angular_velocity.y();
-    imu_msg.angular_velocity.z = imu_data.angular_velocity.z();
-
-    // meters/s2^m
-    imu_msg.linear_acceleration.x = imu_data.linear_acceleration.x();
-    imu_msg.linear_acceleration.y = imu_data.linear_acceleration.y();
-    imu_msg.linear_acceleration.z = imu_data.linear_acceleration.z();
-
-    // imu_msg.orientation_covariance = ;
-    // imu_msg.angular_velocity_covariance = ;
-    // imu_msg.linear_acceleration_covariance = ;
-
-    return imu_msg;
-}
-
-void AirsimROSWrapper::publish_odom_tf(const nav_msgs::msg::Odometry& odom_msg)
-{
-    geometry_msgs::msg::TransformStamped odom_tf;
-    odom_tf.header = odom_msg.header;
-    odom_tf.child_frame_id = odom_msg.child_frame_id;
-    odom_tf.transform.translation.x = odom_msg.pose.pose.position.x;
-    odom_tf.transform.translation.y = odom_msg.pose.pose.position.y;
-    odom_tf.transform.translation.z = odom_msg.pose.pose.position.z;
-    odom_tf.transform.rotation = odom_msg.pose.pose.orientation;
-    tf_broadcaster_->sendTransform(odom_tf);
-}
-
-airsim_interfaces::msg::GPSYaw AirsimROSWrapper::get_gps_msg_from_airsim_geo_point(const msr::airlib::GeoPoint& geo_point) const
-{
-    airsim_interfaces::msg::GPSYaw gps_msg;
-    gps_msg.latitude = geo_point.latitude;
-    gps_msg.longitude = geo_point.longitude;
-    gps_msg.altitude = geo_point.altitude;
-    return gps_msg;
-}
-
-sensor_msgs::msg::NavSatFix AirsimROSWrapper::get_gps_sensor_msg_from_airsim_geo_point(const msr::airlib::GeoPoint& geo_point) const
-{
-    sensor_msgs::msg::NavSatFix gps_msg;
-    gps_msg.latitude = geo_point.latitude;
-    gps_msg.longitude = geo_point.longitude;
-    gps_msg.altitude = geo_point.altitude;
-    return gps_msg;
-}
-
-msr::airlib::GeoPoint AirsimROSWrapper::get_origin_geo_point() const
-{
-    msr::airlib::HomeGeoPoint geo_point = AirSimSettings::singleton().origin_geopoint;
-    return geo_point.home_geo_point;
-}
-
-VelCmd AirsimROSWrapper::get_airlib_world_vel_cmd(const airsim_interfaces::msg::VelCmd& msg) const
-{
-    VelCmd vel_cmd;
-    vel_cmd.x = msg.twist.linear.x;
-    vel_cmd.y = msg.twist.linear.y;
-    vel_cmd.z = msg.twist.linear.z;
-    vel_cmd.drivetrain = msr::airlib::DrivetrainType::MaxDegreeOfFreedom;
-    vel_cmd.yaw_mode.is_rate = true;
-    vel_cmd.yaw_mode.yaw_or_rate = math_common::rad2deg(msg.twist.angular.z);
-    return vel_cmd;
-}
-
-VelCmd AirsimROSWrapper::get_airlib_body_vel_cmd(const airsim_interfaces::msg::VelCmd& msg, const msr::airlib::Quaternionr& airlib_quat) const
-{
-    VelCmd vel_cmd;
-    double roll, pitch, yaw;
-    tf2::Matrix3x3(get_tf2_quat(airlib_quat)).getRPY(roll, pitch, yaw); // ros uses xyzw
-
-    // todo do actual body frame?
-    vel_cmd.x = (msg.twist.linear.x * cos(yaw)) - (msg.twist.linear.y * sin(yaw)); //body frame assuming zero pitch roll
-    vel_cmd.y = (msg.twist.linear.x * sin(yaw)) + (msg.twist.linear.y * cos(yaw)); //body frame
-    vel_cmd.z = msg.twist.linear.z;
-    vel_cmd.drivetrain = msr::airlib::DrivetrainType::MaxDegreeOfFreedom;
-    vel_cmd.yaw_mode.is_rate = true;
-    // airsim uses degrees
-    vel_cmd.yaw_mode.yaw_or_rate = math_common::rad2deg(msg.twist.angular.z);
-
-    return vel_cmd;
-}
-
-geometry_msgs::msg::Transform AirsimROSWrapper::get_transform_msg_from_airsim(const msr::airlib::Vector3r& position, const msr::airlib::AirSimSettings::Rotation& rotation)
-{
-    geometry_msgs::msg::Transform transform;
-    transform.translation.x = position.x();
-    transform.translation.y = position.y();
-    transform.translation.z = position.z();
-    tf2::Quaternion quat;
-    quat.setRPY(rotation.roll, rotation.pitch, rotation.yaw);
-    transform.rotation.x = quat.x();
-    transform.rotation.y = quat.y();
-    transform.rotation.z = quat.z();
-    transform.rotation.w = quat.w();
-
-    return transform;
-}
-
-geometry_msgs::msg::Transform AirsimROSWrapper::get_transform_msg_from_airsim(const msr::airlib::Vector3r& position, const msr::airlib::Quaternionr& quaternion)
-{
-    geometry_msgs::msg::Transform transform;
-    transform.translation.x = position.x();
-    transform.translation.y = position.y();
-    transform.translation.z = position.z();
-    transform.rotation.x = quaternion.x();
-    transform.rotation.y = quaternion.y();
-    transform.rotation.z = quaternion.z();
-    transform.rotation.w = quaternion.w();
-
-    return transform;
-}
-
-void AirsimROSWrapper::drone_state_timer_cb()
-{
-    try {
-        // todo this is global origin
-        origin_geo_point_pub_->publish(origin_geo_point_msg_);
-
-        // get the basic vehicle pose and environmental state
-        const auto now = update_state();
-
-        // on init, will publish 0 to /clock as expected for use_sim_time compatibility
-        if (!airsim_client_->simIsPaused()) {
-            // airsim_client needs to provide the simulation time in a future version of the API
-            ros_clock_.clock = now;
-        }
-        // publish the simulation clock
-        if (publish_clock_) {
-            clock_pub_->publish(ros_clock_);
-        }
-
-        // publish vehicle state, odom, and all basic sensor types
-        publish_vehicle_state();
-
-        // send any commands out to the vehicles
-        update_commands();
-    }
-    catch (rpc::rpc_error& e) {
-        std::string msg = e.get_error().as<std::string>();
-        RCLCPP_ERROR(nh_->get_logger(), "Exception raised by the API:\n%s", msg);
-    }
-}
-
-void AirsimROSWrapper::update_and_publish_static_transforms(VehicleROS* vehicle_ros)
-{
-    if (vehicle_ros && !vehicle_ros->static_tf_msg_vec_.empty()) {
-        for (auto& static_tf_msg : vehicle_ros->static_tf_msg_vec_) {
-            static_tf_msg.header.stamp = vehicle_ros->stamp_;
-            static_tf_pub_->sendTransform(static_tf_msg);
-        }
-    }
-}
-
-rclcpp::Time AirsimROSWrapper::update_state()
-{
-    bool got_sim_time = false;
-    rclcpp::Time curr_ros_time = nh_->now();
-
-    //should be easier way to get the sim time through API, something like:
-    //msr::airlib::Environment::State env = airsim_client_->simGetGroundTruthEnvironment("");
-    //curr_ros_time = rclcpp::Time(env.clock().nowNanos());
-
-    // iterate over drones
-    for (auto& vehicle_name_ptr_pair : vehicle_name_ptr_map_) {
-        rclcpp::Time vehicle_time;
-        // get drone state from airsim
-        auto& vehicle_ros = vehicle_name_ptr_pair.second;
-
-        // vehicle environment, we can get ambient temperature here and other truths
-        auto env_data = airsim_client_->simGetGroundTruthEnvironment(vehicle_ros->vehicle_name_);
-
-        if (airsim_mode_ == AIRSIM_MODE::DRONE) {
-            auto drone = static_cast<MultiRotorROS*>(vehicle_ros.get());
-            auto rpc = static_cast<msr::airlib::MultirotorRpcLibClient*>(airsim_client_.get());
-            drone->curr_drone_state_ = rpc->getMultirotorState(vehicle_ros->vehicle_name_);
-
-            vehicle_time = rclcpp::Time(drone->curr_drone_state_.timestamp);
-            if (!got_sim_time) {
-                curr_ros_time = vehicle_time;
-                got_sim_time = true;
-            }
-
-            vehicle_ros->gps_sensor_msg_ = get_gps_sensor_msg_from_airsim_geo_point(drone->curr_drone_state_.gps_location);
-            vehicle_ros->gps_sensor_msg_.header.stamp = vehicle_time;
-
-            vehicle_ros->curr_odom_ = get_odom_msg_from_multirotor_state(drone->curr_drone_state_);
-        }
-        else {
-            auto car = static_cast<CarROS*>(vehicle_ros.get());
-            auto rpc = static_cast<msr::airlib::CarRpcLibClient*>(airsim_client_.get());
-            car->curr_car_state_ = rpc->getCarState(vehicle_ros->vehicle_name_);
-
-            vehicle_time = rclcpp::Time(car->curr_car_state_.timestamp);
-            if (!got_sim_time) {
-                curr_ros_time = vehicle_time;
-                got_sim_time = true;
-            }
-
-            vehicle_ros->gps_sensor_msg_ = get_gps_sensor_msg_from_airsim_geo_point(env_data.geo_point);
-            vehicle_ros->gps_sensor_msg_.header.stamp = vehicle_time;
-
-            vehicle_ros->curr_odom_ = get_odom_msg_from_car_state(car->curr_car_state_);
-
-            airsim_interfaces::msg::CarState state_msg = get_roscarstate_msg_from_car_state(car->curr_car_state_);
-            state_msg.header.frame_id = vehicle_ros->vehicle_name_;
-            car->car_state_msg_ = state_msg;
-        }
-
-        vehicle_ros->stamp_ = vehicle_time;
-
-        airsim_interfaces::msg::Environment env_msg = get_environment_msg_from_airsim(env_data);
-        env_msg.header.frame_id = vehicle_ros->vehicle_name_;
-        env_msg.header.stamp = vehicle_time;
-        vehicle_ros->env_msg_ = env_msg;
-
-        // convert airsim drone state to ROS msgs
-        vehicle_ros->curr_odom_.header.frame_id = vehicle_ros->vehicle_name_;
-        vehicle_ros->curr_odom_.child_frame_id = vehicle_ros->odom_frame_id_;
-        vehicle_ros->curr_odom_.header.stamp = vehicle_time;
-    }
-
-    return curr_ros_time;
-}
-
-void AirsimROSWrapper::publish_vehicle_state()
-{
-    for (auto& vehicle_name_ptr_pair : vehicle_name_ptr_map_) {
-        auto& vehicle_ros = vehicle_name_ptr_pair.second;
-
-        // simulation environment truth
-        vehicle_ros->env_pub_->publish(vehicle_ros->env_msg_);
-
-        if (airsim_mode_ == AIRSIM_MODE::CAR) {
-            // dashboard reading from car, RPM, gear, etc
-            auto car = static_cast<CarROS*>(vehicle_ros.get());
-            car->car_state_pub_->publish(car->car_state_msg_);
-        }
-
-        // odom and transforms
-        vehicle_ros->odom_local_pub_->publish(vehicle_ros->curr_odom_);
-        publish_odom_tf(vehicle_ros->curr_odom_);
-
-        // ground truth GPS position from sim/HITL
-        vehicle_ros->global_gps_pub_->publish(vehicle_ros->gps_sensor_msg_);
-
-        for (auto& sensor_publisher : vehicle_ros->barometer_pubs_) {
-            auto baro_data = airsim_client_->getBarometerData(sensor_publisher.sensor_name, vehicle_ros->vehicle_name_);
-            airsim_interfaces::msg::Altimeter alt_msg = get_altimeter_msg_from_airsim(baro_data);
-            alt_msg.header.frame_id = vehicle_ros->vehicle_name_;
-            sensor_publisher.publisher->publish(alt_msg);
-        }
-
-        for (auto& sensor_publisher : vehicle_ros->imu_pubs_) {
-            auto imu_data = airsim_client_->getImuData(sensor_publisher.sensor_name, vehicle_ros->vehicle_name_);
-            sensor_msgs::msg::Imu imu_msg = get_imu_msg_from_airsim(imu_data);
-            imu_msg.header.frame_id = vehicle_ros->vehicle_name_;
-            sensor_publisher.publisher->publish(imu_msg);
-        }
-        for (auto& sensor_publisher : vehicle_ros->distance_pubs_) {
-            auto distance_data = airsim_client_->getDistanceSensorData(sensor_publisher.sensor_name, vehicle_ros->vehicle_name_);
-            sensor_msgs::msg::Range dist_msg = get_range_from_airsim(distance_data);
-            dist_msg.header.frame_id = vehicle_ros->vehicle_name_;
-            sensor_publisher.publisher->publish(dist_msg);
-        }
-        for (auto& sensor_publisher : vehicle_ros->gps_pubs_) {
-            auto gps_data = airsim_client_->getGpsData(sensor_publisher.sensor_name, vehicle_ros->vehicle_name_);
-            sensor_msgs::msg::NavSatFix gps_msg = get_gps_msg_from_airsim(gps_data);
-            gps_msg.header.frame_id = vehicle_ros->vehicle_name_;
-            sensor_publisher.publisher->publish(gps_msg);
-        }
-        for (auto& sensor_publisher : vehicle_ros->magnetometer_pubs_) {
-            auto mag_data = airsim_client_->getMagnetometerData(sensor_publisher.sensor_name, vehicle_ros->vehicle_name_);
-            sensor_msgs::msg::MagneticField mag_msg = get_mag_msg_from_airsim(mag_data);
-            mag_msg.header.frame_id = vehicle_ros->vehicle_name_;
-            sensor_publisher.publisher->publish(mag_msg);
-        }
-
-        update_and_publish_static_transforms(vehicle_ros.get());
-    }
-}
-
-void AirsimROSWrapper::update_commands()
-{
-    for (auto& vehicle_name_ptr_pair : vehicle_name_ptr_map_) {
-        auto& vehicle_ros = vehicle_name_ptr_pair.second;
-
-        if (airsim_mode_ == AIRSIM_MODE::DRONE) {
-            auto drone = static_cast<MultiRotorROS*>(vehicle_ros.get());
-
-            // send control commands from the last callback to airsim
-            if (drone->has_vel_cmd_) {
-                std::lock_guard<std::mutex> guard(control_mutex_);
-                static_cast<msr::airlib::MultirotorRpcLibClient*>(airsim_client_.get())->moveByVelocityAsync(drone->vel_cmd_.x, drone->vel_cmd_.y, drone->vel_cmd_.z, vel_cmd_duration_, msr::airlib::DrivetrainType::MaxDegreeOfFreedom, drone->vel_cmd_.yaw_mode, drone->vehicle_name_);
-            }
-            drone->has_vel_cmd_ = false;
-        }
-        else {
-            // send control commands from the last callback to airsim
-            auto car = static_cast<CarROS*>(vehicle_ros.get());
-            if (car->has_car_cmd_) {
-                std::lock_guard<std::mutex> guard(control_mutex_);
-                static_cast<msr::airlib::CarRpcLibClient*>(airsim_client_.get())->setCarControls(car->car_cmd_, vehicle_ros->vehicle_name_);
-            }
-            car->has_car_cmd_ = false;
-        }
-    }
-
-    // Only camera rotation, no translation movement of camera
-    if (has_gimbal_cmd_) {
-        std::lock_guard<std::mutex> guard(control_mutex_);
-        airsim_client_->simSetCameraPose(gimbal_cmd_.camera_name, get_airlib_pose(0, 0, 0, gimbal_cmd_.target_quat), gimbal_cmd_.vehicle_name);
-    }
-
-    has_gimbal_cmd_ = false;
-}
-
-// airsim uses nans for zeros in settings.json. we set them to zeros here for handling tfs in ROS
-void AirsimROSWrapper::set_nans_to_zeros_in_pose(VehicleSetting& vehicle_setting) const
-{
-    if (std::isnan(vehicle_setting.position.x()))
-        vehicle_setting.position.x() = 0.0;
-
-    if (std::isnan(vehicle_setting.position.y()))
-        vehicle_setting.position.y() = 0.0;
-
-    if (std::isnan(vehicle_setting.position.z()))
-        vehicle_setting.position.z() = 0.0;
-
-    if (std::isnan(vehicle_setting.rotation.yaw))
-        vehicle_setting.rotation.yaw = 0.0;
-
-    if (std::isnan(vehicle_setting.rotation.pitch))
-        vehicle_setting.rotation.pitch = 0.0;
-
-    if (std::isnan(vehicle_setting.rotation.roll))
-        vehicle_setting.rotation.roll = 0.0;
-}
-
-// if any nan's in camera pose, set them to match vehicle pose (which has already converted any potential nans to zeros)
-void AirsimROSWrapper::set_nans_to_zeros_in_pose(const VehicleSetting& vehicle_setting, CameraSetting& camera_setting) const
-{
-    if (std::isnan(camera_setting.position.x()))
-        camera_setting.position.x() = vehicle_setting.position.x();
-
-    if (std::isnan(camera_setting.position.y()))
-        camera_setting.position.y() = vehicle_setting.position.y();
-
-    if (std::isnan(camera_setting.position.z()))
-        camera_setting.position.z() = vehicle_setting.position.z();
-
-    if (std::isnan(camera_setting.rotation.yaw))
-        camera_setting.rotation.yaw = vehicle_setting.rotation.yaw;
-
-    if (std::isnan(camera_setting.rotation.pitch))
-        camera_setting.rotation.pitch = vehicle_setting.rotation.pitch;
-
-    if (std::isnan(camera_setting.rotation.roll))
-        camera_setting.rotation.roll = vehicle_setting.rotation.roll;
-}
-
-void AirsimROSWrapper::convert_tf_msg_to_enu(geometry_msgs::msg::TransformStamped& tf_msg)
-{
-    std::swap(tf_msg.transform.translation.x, tf_msg.transform.translation.y);
-    std::swap(tf_msg.transform.rotation.x, tf_msg.transform.rotation.y);
-    tf_msg.transform.translation.z = -tf_msg.transform.translation.z;
-    tf_msg.transform.rotation.z = -tf_msg.transform.rotation.z;
-}
-
-geometry_msgs::msg::Transform AirsimROSWrapper::get_camera_optical_tf_from_body_tf(const geometry_msgs::msg::Transform& body_tf) const
-{
-    geometry_msgs::msg::Transform optical_tf = body_tf; //same translation
-    auto opticalQ = msr::airlib::Quaternionr(optical_tf.rotation.w, optical_tf.rotation.x, optical_tf.rotation.y, optical_tf.rotation.z);
-    if (isENU_)
-        opticalQ *= msr::airlib::Quaternionr(0.7071068, -0.7071068, 0, 0); //CamOptical in CamBodyENU is rmat[1,0,0;0,0,-1;0,1,0]==xyzw[-0.7071068,0,0,0.7071068]
-    else
-        opticalQ *= msr::airlib::Quaternionr(0.5, 0.5, 0.5, 0.5); //CamOptical in CamBodyNED is rmat[0,0,1;1,0,0;0,1,0]==xyzw[0.5,0.5,0.5,0.5]
-    optical_tf.rotation.w = opticalQ.w();
-    optical_tf.rotation.x = opticalQ.x();
-    optical_tf.rotation.y = opticalQ.y();
-    optical_tf.rotation.z = opticalQ.z();
-    return optical_tf;
-}
-
-void AirsimROSWrapper::append_static_vehicle_tf(VehicleROS* vehicle_ros, const VehicleSetting& vehicle_setting)
-{
-    geometry_msgs::msg::TransformStamped vehicle_tf_msg;
-    vehicle_tf_msg.header.frame_id = world_frame_id_;
-    vehicle_tf_msg.header.stamp = nh_->now();
-    vehicle_tf_msg.child_frame_id = vehicle_ros->vehicle_name_;
-    vehicle_tf_msg.transform = get_transform_msg_from_airsim(vehicle_setting.position, vehicle_setting.rotation);
-
-    if (isENU_) {
-        convert_tf_msg_to_enu(vehicle_tf_msg);
-    }
-
-    vehicle_ros->static_tf_msg_vec_.emplace_back(vehicle_tf_msg);
-}
-
-void AirsimROSWrapper::append_static_lidar_tf(VehicleROS* vehicle_ros, const std::string& lidar_name, const msr::airlib::LidarSimpleParams& lidar_setting)
-{
-    geometry_msgs::msg::TransformStamped lidar_tf_msg;
-    lidar_tf_msg.header.frame_id = vehicle_ros->vehicle_name_ + "/" + odom_frame_id_;
-    lidar_tf_msg.child_frame_id = vehicle_ros->vehicle_name_ + "/" + lidar_name;
-    lidar_tf_msg.transform = get_transform_msg_from_airsim(lidar_setting.relative_pose.position, lidar_setting.relative_pose.orientation);
-
-    if (isENU_) {
-        convert_tf_msg_to_enu(lidar_tf_msg);
-    }
-
-    vehicle_ros->static_tf_msg_vec_.emplace_back(lidar_tf_msg);
-}
-
-void AirsimROSWrapper::append_static_camera_tf(VehicleROS* vehicle_ros, const std::string& camera_name, const CameraSetting& camera_setting)
-{
-    geometry_msgs::msg::TransformStamped static_cam_tf_body_msg;
-    static_cam_tf_body_msg.header.frame_id = vehicle_ros->vehicle_name_ + "/" + odom_frame_id_;
-    static_cam_tf_body_msg.child_frame_id = vehicle_ros->vehicle_name_ + "/" + camera_name + "_body/static";
-    static_cam_tf_body_msg.transform = get_transform_msg_from_airsim(camera_setting.position, camera_setting.rotation);
-
-    if (isENU_) {
-        convert_tf_msg_to_enu(static_cam_tf_body_msg);
-    }
-
-<<<<<<< HEAD
-    geometry_msgs::msg::TransformStamped static_cam_tf_optical_msg = static_cam_tf_body_msg;
-    static_cam_tf_optical_msg.child_frame_id = vehicle_ros->vehicle_name_ + "/" + camera_name + "_optical/static";
-
-    tf2::Quaternion quat_cam_body;
-    tf2::Quaternion quat_cam_optical;
-    tf2::convert(static_cam_tf_body_msg.transform.rotation, quat_cam_body);
-    tf2::Matrix3x3 mat_cam_body(quat_cam_body);
-    tf2::Matrix3x3 mat_cam_optical;
-    mat_cam_optical.setValue(mat_cam_body.getColumn(1).getX(), mat_cam_body.getColumn(2).getX(), mat_cam_body.getColumn(0).getX(), mat_cam_body.getColumn(1).getY(), mat_cam_body.getColumn(2).getY(), mat_cam_body.getColumn(0).getY(), mat_cam_body.getColumn(1).getZ(), mat_cam_body.getColumn(2).getZ(), mat_cam_body.getColumn(0).getZ());
-    mat_cam_optical.getRotation(quat_cam_optical);
-    quat_cam_optical.normalize();
-    tf2::convert(quat_cam_optical, static_cam_tf_optical_msg.transform.rotation);
-=======
-    geometry_msgs::msg::TransformStamped static_cam_tf_optical_msg;
-    static_cam_tf_optical_msg.header.frame_id = static_cam_tf_body_msg.header.frame_id;
-    static_cam_tf_optical_msg.child_frame_id = camera_name + "_optical/static";
-    static_cam_tf_optical_msg.transform = get_camera_optical_tf_from_body_tf(static_cam_tf_body_msg.transform);
->>>>>>> f06ffc33
-
-    vehicle_ros->static_tf_msg_vec_.emplace_back(static_cam_tf_body_msg);
-    vehicle_ros->static_tf_msg_vec_.emplace_back(static_cam_tf_optical_msg);
-}
-
-void AirsimROSWrapper::img_response_timer_cb()
-{
-    try {
-        int image_response_idx = 0;
-        for (const auto& airsim_img_request_vehicle_name_pair : airsim_img_request_vehicle_name_pair_vec_) {
-            const std::vector<ImageResponse>& img_response = airsim_client_images_.simGetImages(airsim_img_request_vehicle_name_pair.first, airsim_img_request_vehicle_name_pair.second);
-
-            if (img_response.size() == airsim_img_request_vehicle_name_pair.first.size()) {
-                process_and_publish_img_response(img_response, image_response_idx, airsim_img_request_vehicle_name_pair.second);
-                image_response_idx += img_response.size();
-            }
-        }
-    }
-
-    catch (rpc::rpc_error& e) {
-        std::string msg = e.get_error().as<std::string>();
-        RCLCPP_ERROR(nh_->get_logger(), "Exception raised by the API, didn't get image response.\n%s", msg);
-    }
-}
-
-void AirsimROSWrapper::lidar_timer_cb()
-{
-    try {
-        for (auto& vehicle_name_ptr_pair : vehicle_name_ptr_map_) {
-            if (!vehicle_name_ptr_pair.second->lidar_pubs_.empty()) {
-                for (auto& lidar_publisher : vehicle_name_ptr_pair.second->lidar_pubs_) {
-                    auto lidar_data = airsim_client_lidar_.getLidarData(lidar_publisher.sensor_name, vehicle_name_ptr_pair.first);
-                    sensor_msgs::msg::PointCloud2 lidar_msg = get_lidar_msg_from_airsim(lidar_data, vehicle_name_ptr_pair.first);
-                    lidar_publisher.publisher->publish(lidar_msg);
-                }
-            }
-        }
-    }
-    catch (rpc::rpc_error& e) {
-        std::string msg = e.get_error().as<std::string>();
-        RCLCPP_ERROR(nh_->get_logger(), "Exception raised by the API, didn't get image response.\n%s", msg);
-    }
-}
-
-std::shared_ptr<sensor_msgs::msg::Image> AirsimROSWrapper::get_img_msg_from_response(const ImageResponse& img_response,
-                                                                                     const rclcpp::Time curr_ros_time,
-                                                                                     const std::string frame_id)
-{
-    unused(curr_ros_time);
-    std::shared_ptr<sensor_msgs::msg::Image> img_msg_ptr = std::make_shared<sensor_msgs::msg::Image>();
-    img_msg_ptr->data = img_response.image_data_uint8;
-    img_msg_ptr->step = img_response.image_data_uint8.size() / img_response.height;
-    img_msg_ptr->header.stamp = rclcpp::Time(img_response.time_stamp);
-    img_msg_ptr->header.frame_id = frame_id;
-    img_msg_ptr->height = img_response.height;
-    img_msg_ptr->width = img_response.width;
-    img_msg_ptr->encoding = "bgr8";
-    if (is_vulkan_)
-        img_msg_ptr->encoding = "rgb8";
-    img_msg_ptr->is_bigendian = 0;
-    return img_msg_ptr;
-}
-
-std::shared_ptr<sensor_msgs::msg::Image> AirsimROSWrapper::get_depth_img_msg_from_response(const ImageResponse& img_response,
-                                                                                           const rclcpp::Time curr_ros_time,
-                                                                                           const std::string frame_id)
-{
-    unused(curr_ros_time);
-    auto depth_img_msg = std::make_shared<sensor_msgs::msg::Image>();
-    depth_img_msg->width = img_response.width;
-    depth_img_msg->height = img_response.height;
-    depth_img_msg->data.resize(img_response.image_data_float.size() * sizeof(float));
-    memcpy(depth_img_msg->data.data(), img_response.image_data_float.data(), depth_img_msg->data.size());
-    depth_img_msg->encoding = "32FC1";
-    depth_img_msg->step = depth_img_msg->data.size() / img_response.height;
-    depth_img_msg->is_bigendian = 0;
-    depth_img_msg->header.stamp = rclcpp::Time(img_response.time_stamp);
-    depth_img_msg->header.frame_id = frame_id;
-    return depth_img_msg;
-}
-
-// todo have a special stereo pair mode and get projection matrix by calculating offset wrt drone body frame?
-sensor_msgs::msg::CameraInfo AirsimROSWrapper::generate_cam_info(const std::string& camera_name,
-                                                                 const CameraSetting& camera_setting,
-                                                                 const CaptureSetting& capture_setting) const
-{
-    unused(camera_setting);
-    sensor_msgs::msg::CameraInfo cam_info_msg;
-    cam_info_msg.header.frame_id = camera_name + "_optical";
-    cam_info_msg.height = capture_setting.height;
-    cam_info_msg.width = capture_setting.width;
-    float f_x = (capture_setting.width / 2.0) / tan(math_common::deg2rad(capture_setting.fov_degrees / 2.0));
-    // todo focal length in Y direction should be same as X it seems. this can change in future a scene capture component which exactly correponds to a cine camera
-    // float f_y = (capture_setting.height / 2.0) / tan(math_common::deg2rad(fov_degrees / 2.0));
-    cam_info_msg.k = { f_x, 0.0, capture_setting.width / 2.0, 0.0, f_x, capture_setting.height / 2.0, 0.0, 0.0, 1.0 };
-    cam_info_msg.p = { f_x, 0.0, capture_setting.width / 2.0, 0.0, 0.0, f_x, capture_setting.height / 2.0, 0.0, 0.0, 0.0, 1.0, 0.0 };
-    return cam_info_msg;
-}
-
-void AirsimROSWrapper::process_and_publish_img_response(const std::vector<ImageResponse>& img_response_vec, const int img_response_idx, const std::string& vehicle_name)
-{
-    // todo add option to use airsim time (image_response.TTimePoint) like Gazebo /use_sim_time param
-    rclcpp::Time curr_ros_time = nh_->now();
-    int img_response_idx_internal = img_response_idx;
-
-    for (const auto& curr_img_response : img_response_vec) {
-        // todo publishing a tf for each capture type seems stupid. but it foolproofs us against render thread's async stuff, I hope.
-        // Ideally, we should loop over cameras and then captures, and publish only one tf.
-        publish_camera_tf(curr_img_response, curr_ros_time, vehicle_name, curr_img_response.camera_name);
-
-        // todo simGetCameraInfo is wrong + also it's only for image type -1.
-        // msr::airlib::CameraInfo camera_info = airsim_client_.simGetCameraInfo(curr_img_response.camera_name);
-
-        // update timestamp of saved cam info msgs
-
-        camera_info_msg_vec_[img_response_idx_internal].header.stamp = rclcpp::Time(curr_img_response.time_stamp);
-        cam_info_pub_vec_[img_response_idx_internal]->publish(camera_info_msg_vec_[img_response_idx_internal]);
-
-        // DepthPlanar / DepthPerspective / DepthVis / DisparityNormalized
-        if (curr_img_response.pixels_as_float) {
-            image_pub_vec_[img_response_idx_internal].publish(get_depth_img_msg_from_response(curr_img_response,
-                                                                                              curr_ros_time,
-                                                                                              curr_img_response.camera_name + "_optical"));
-        }
-        // Scene / Segmentation / SurfaceNormals / Infrared
-        else {
-            image_pub_vec_[img_response_idx_internal].publish(get_img_msg_from_response(curr_img_response,
-                                                                                        curr_ros_time,
-                                                                                        curr_img_response.camera_name + "_optical"));
-        }
-        img_response_idx_internal++;
-    }
-}
-
-// publish camera transforms
-// camera poses are obtained from airsim's client API which are in (local) NED frame.
-// We first do a change of basis to camera optical frame (Z forward, X right, Y down)
-void AirsimROSWrapper::publish_camera_tf(const ImageResponse& img_response, const rclcpp::Time& ros_time, const std::string& frame_id, const std::string& child_frame_id)
-{
-    unused(ros_time);
-    geometry_msgs::msg::TransformStamped cam_tf_body_msg;
-    cam_tf_body_msg.header.stamp = rclcpp::Time(img_response.time_stamp);
-    cam_tf_body_msg.header.frame_id = frame_id;
-    cam_tf_body_msg.child_frame_id = frame_id + "/" + child_frame_id + "_body";
-    cam_tf_body_msg.transform = get_transform_msg_from_airsim(img_response.camera_position, img_response.camera_orientation);
-
-    if (isENU_) {
-        convert_tf_msg_to_enu(cam_tf_body_msg);
-    }
-
-    geometry_msgs::msg::TransformStamped cam_tf_optical_msg;
-    cam_tf_optical_msg.header.stamp = rclcpp::Time(img_response.time_stamp);
-    cam_tf_optical_msg.header.frame_id = frame_id;
-<<<<<<< HEAD
-    cam_tf_optical_msg.child_frame_id = frame_id + "/" + child_frame_id + "_optical";
-    cam_tf_optical_msg.transform.translation = cam_tf_body_msg.transform.translation;
-
-    tf2::Quaternion quat_cam_body;
-    tf2::Quaternion quat_cam_optical;
-    tf2::convert(cam_tf_body_msg.transform.rotation, quat_cam_body);
-    tf2::Matrix3x3 mat_cam_body(quat_cam_body);
-    // tf2::Matrix3x3 mat_cam_optical = matrix_cam_body_to_optical_ * mat_cam_body * matrix_cam_body_to_optical_inverse_;
-    // tf2::Matrix3x3 mat_cam_optical = matrix_cam_body_to_optical_ * mat_cam_body;
-    tf2::Matrix3x3 mat_cam_optical;
-    mat_cam_optical.setValue(mat_cam_body.getColumn(1).getX(), mat_cam_body.getColumn(2).getX(), mat_cam_body.getColumn(0).getX(), mat_cam_body.getColumn(1).getY(), mat_cam_body.getColumn(2).getY(), mat_cam_body.getColumn(0).getY(), mat_cam_body.getColumn(1).getZ(), mat_cam_body.getColumn(2).getZ(), mat_cam_body.getColumn(0).getZ());
-    mat_cam_optical.getRotation(quat_cam_optical);
-    quat_cam_optical.normalize();
-    tf2::convert(quat_cam_optical, cam_tf_optical_msg.transform.rotation);
-=======
-    cam_tf_optical_msg.child_frame_id = child_frame_id + "_optical";
-    cam_tf_optical_msg.transform = get_camera_optical_tf_from_body_tf(cam_tf_body_msg.transform);
->>>>>>> f06ffc33
-
-    tf_broadcaster_->sendTransform(cam_tf_body_msg);
-    tf_broadcaster_->sendTransform(cam_tf_optical_msg);
-}
-
-void AirsimROSWrapper::convert_yaml_to_simple_mat(const YAML::Node& node, SimpleMatrix& m) const
-{
-    int rows, cols;
-    rows = node["rows"].as<int>();
-    cols = node["cols"].as<int>();
-    const YAML::Node& data = node["data"];
-    for (int i = 0; i < rows * cols; ++i) {
-        m.data[i] = data[i].as<double>();
-    }
-}
-
-void AirsimROSWrapper::read_params_from_yaml_and_fill_cam_info_msg(const std::string& file_name, sensor_msgs::msg::CameraInfo& cam_info) const
-{
-    std::ifstream fin(file_name.c_str());
-    YAML::Node doc = YAML::Load(fin);
-
-    cam_info.width = doc[WIDTH_YML_NAME].as<int>();
-    cam_info.height = doc[HEIGHT_YML_NAME].as<int>();
-
-    SimpleMatrix K_(3, 3, &cam_info.k[0]);
-    convert_yaml_to_simple_mat(doc[K_YML_NAME], K_);
-    SimpleMatrix R_(3, 3, &cam_info.r[0]);
-    convert_yaml_to_simple_mat(doc[R_YML_NAME], R_);
-    SimpleMatrix P_(3, 4, &cam_info.p[0]);
-    convert_yaml_to_simple_mat(doc[P_YML_NAME], P_);
-
-    cam_info.distortion_model = doc[DMODEL_YML_NAME].as<std::string>();
-
-    const YAML::Node& D_node = doc[D_YML_NAME];
-    int D_rows, D_cols;
-    D_rows = D_node["rows"].as<int>();
-    D_cols = D_node["cols"].as<int>();
-    const YAML::Node& D_data = D_node["data"];
-    cam_info.d.resize(D_rows * D_cols);
-    for (int i = 0; i < D_rows * D_cols; ++i) {
-        cam_info.d[i] = D_data[i].as<float>();
-    }
-}
+#include <airsim_ros_wrapper.h>
+#include "common/AirSimSettings.hpp"
+#include <tf2_sensor_msgs/tf2_sensor_msgs.h>
+
+using namespace std::placeholders;
+
+constexpr char AirsimROSWrapper::CAM_YML_NAME[];
+constexpr char AirsimROSWrapper::WIDTH_YML_NAME[];
+constexpr char AirsimROSWrapper::HEIGHT_YML_NAME[];
+constexpr char AirsimROSWrapper::K_YML_NAME[];
+constexpr char AirsimROSWrapper::D_YML_NAME[];
+constexpr char AirsimROSWrapper::R_YML_NAME[];
+constexpr char AirsimROSWrapper::P_YML_NAME[];
+constexpr char AirsimROSWrapper::DMODEL_YML_NAME[];
+
+const std::unordered_map<int, std::string> AirsimROSWrapper::image_type_int_to_string_map_ = {
+    { 0, "Scene" },
+    { 1, "DepthPlanar" },
+    { 2, "DepthPerspective" },
+    { 3, "DepthVis" },
+    { 4, "DisparityNormalized" },
+    { 5, "Segmentation" },
+    { 6, "SurfaceNormals" },
+    { 7, "Infrared" }
+};
+
+AirsimROSWrapper::AirsimROSWrapper(const std::shared_ptr<rclcpp::Node> nh, const std::shared_ptr<rclcpp::Node> nh_img, const std::shared_ptr<rclcpp::Node> nh_lidar, const std::string& host_ip)
+    : is_used_lidar_timer_cb_queue_(false)
+    , is_used_img_timer_cb_queue_(false)
+    , airsim_settings_parser_(host_ip)
+    , host_ip_(host_ip)
+    , airsim_client_(nullptr)
+    , airsim_client_images_(host_ip)
+    , airsim_client_lidar_(host_ip)
+    , nh_(nh)
+    , nh_img_(nh_img)
+    , nh_lidar_(nh_lidar)
+    , isENU_(false)
+    , publish_clock_(false)
+{
+    ros_clock_.clock = rclcpp::Time(0);
+
+    if (AirSimSettings::singleton().simmode_name != AirSimSettings::kSimModeTypeCar) {
+        airsim_mode_ = AIRSIM_MODE::DRONE;
+        RCLCPP_INFO(nh_->get_logger(), "Setting ROS wrapper to DRONE mode");
+    }
+    else {
+        airsim_mode_ = AIRSIM_MODE::CAR;
+        RCLCPP_INFO(nh_->get_logger(), "Setting ROS wrapper to CAR mode");
+    }
+    tf_buffer_ = std::make_shared<tf2_ros::Buffer>(nh_->get_clock());
+    tf_listener_ = std::make_shared<tf2_ros::TransformListener>(*tf_buffer_);
+    tf_broadcaster_ = std::make_shared<tf2_ros::TransformBroadcaster>(nh_);
+    static_tf_pub_ = std::make_shared<tf2_ros::StaticTransformBroadcaster>(nh_);
+
+    initialize_ros();
+
+    RCLCPP_INFO(nh_->get_logger(), "AirsimROSWrapper Initialized!");
+}
+
+void AirsimROSWrapper::initialize_airsim()
+{
+    // todo do not reset if already in air?
+    try {
+
+        if (airsim_mode_ == AIRSIM_MODE::DRONE) {
+            airsim_client_ = std::unique_ptr<msr::airlib::RpcLibClientBase>(new msr::airlib::MultirotorRpcLibClient(host_ip_));
+        }
+        else {
+            airsim_client_ = std::unique_ptr<msr::airlib::RpcLibClientBase>(new msr::airlib::CarRpcLibClient(host_ip_));
+        }
+        airsim_client_->confirmConnection();
+        airsim_client_images_.confirmConnection();
+        airsim_client_lidar_.confirmConnection();
+
+        for (const auto& vehicle_name_ptr_pair : vehicle_name_ptr_map_) {
+            airsim_client_->enableApiControl(true, vehicle_name_ptr_pair.first); // todo expose as rosservice?
+            airsim_client_->armDisarm(true, vehicle_name_ptr_pair.first); // todo exposes as rosservice?
+        }
+
+        origin_geo_point_ = get_origin_geo_point();
+        // todo there's only one global origin geopoint for environment. but airsim API accept a parameter vehicle_name? inside carsimpawnapi.cpp, there's a geopoint being assigned in the constructor. by?
+        origin_geo_point_msg_ = get_gps_msg_from_airsim_geo_point(origin_geo_point_);
+    }
+    catch (rpc::rpc_error& e) {
+        std::string msg = e.get_error().as<std::string>();
+        RCLCPP_ERROR(nh_->get_logger(), "Exception raised by the API, something went wrong.\n%s", msg);
+        rclcpp::shutdown();
+    }
+}
+
+void AirsimROSWrapper::initialize_ros()
+{
+
+    // ros params
+    double update_airsim_control_every_n_sec;
+    nh_->get_parameter("is_vulkan", is_vulkan_);
+    nh_->get_parameter("update_airsim_control_every_n_sec", update_airsim_control_every_n_sec);
+    nh_->get_parameter("publish_clock", publish_clock_);
+    nh_->get_parameter_or("world_frame_id", world_frame_id_, world_frame_id_);
+    odom_frame_id_ = world_frame_id_ == AIRSIM_FRAME_ID ? AIRSIM_ODOM_FRAME_ID : ENU_ODOM_FRAME_ID;
+    nh_->get_parameter_or("odom_frame_id", odom_frame_id_, odom_frame_id_);
+    isENU_ = (odom_frame_id_ == ENU_ODOM_FRAME_ID);
+    nh_->get_parameter_or("coordinate_system_enu", isENU_, isENU_);
+    vel_cmd_duration_ = 0.05; // todo rosparam
+    // todo enforce dynamics constraints in this node as well?
+    // nh_->get_parameter("max_vert_vel_", max_vert_vel_);
+    // nh_->get_parameter("max_horz_vel", max_horz_vel_)
+
+    nh_->declare_parameter("vehicle_name", rclcpp::ParameterValue(""));
+    create_ros_pubs_from_settings_json();
+    airsim_control_update_timer_ = nh_->create_wall_timer(std::chrono::duration<double>(update_airsim_control_every_n_sec), std::bind(&AirsimROSWrapper::drone_state_timer_cb, this));
+}
+
+void AirsimROSWrapper::create_ros_pubs_from_settings_json()
+{
+    // subscribe to control commands on global nodehandle
+    gimbal_angle_quat_cmd_sub_ = nh_->create_subscription<airsim_interfaces::msg::GimbalAngleQuatCmd>("~/gimbal_angle_quat_cmd", 50, std::bind(&AirsimROSWrapper::gimbal_angle_quat_cmd_cb, this, _1));
+    gimbal_angle_euler_cmd_sub_ = nh_->create_subscription<airsim_interfaces::msg::GimbalAngleEulerCmd>("~/gimbal_angle_euler_cmd", 50, std::bind(&AirsimROSWrapper::gimbal_angle_euler_cmd_cb, this, _1));
+    origin_geo_point_pub_ = nh_->create_publisher<airsim_interfaces::msg::GPSYaw>("~/origin_geo_point", 10);
+
+    airsim_img_request_vehicle_name_pair_vec_.clear();
+    image_pub_vec_.clear();
+    cam_info_pub_vec_.clear();
+    camera_info_msg_vec_.clear();
+    vehicle_name_ptr_map_.clear();
+    size_t lidar_cnt = 0;
+
+    image_transport::ImageTransport image_transporter(nh_);
+
+    // iterate over std::map<std::string, std::unique_ptr<VehicleSetting>> vehicles;
+    for (const auto& curr_vehicle_elem : AirSimSettings::singleton().vehicles) {
+        auto& vehicle_setting = curr_vehicle_elem.second;
+        auto curr_vehicle_name = curr_vehicle_elem.first;
+
+        nh_->set_parameter(rclcpp::Parameter("vehicle_name", curr_vehicle_name));
+
+        set_nans_to_zeros_in_pose(*vehicle_setting);
+
+        std::unique_ptr<VehicleROS> vehicle_ros = nullptr;
+
+        if (airsim_mode_ == AIRSIM_MODE::DRONE) {
+            vehicle_ros = std::unique_ptr<MultiRotorROS>(new MultiRotorROS());
+        }
+        else {
+            vehicle_ros = std::unique_ptr<CarROS>(new CarROS());
+        }
+
+        vehicle_ros->odom_frame_id_ = curr_vehicle_name + "/" + odom_frame_id_;
+        vehicle_ros->vehicle_name_ = curr_vehicle_name;
+
+        append_static_vehicle_tf(vehicle_ros.get(), *vehicle_setting);
+
+        const std::string topic_prefix = "~/" + curr_vehicle_name;
+        vehicle_ros->odom_local_pub_ = nh_->create_publisher<nav_msgs::msg::Odometry>(topic_prefix + "/" + odom_frame_id_, 10);
+
+        vehicle_ros->env_pub_ = nh_->create_publisher<airsim_interfaces::msg::Environment>(topic_prefix + "/environment", 10);
+
+        vehicle_ros->global_gps_pub_ = nh_->create_publisher<sensor_msgs::msg::NavSatFix>(topic_prefix + "/global_gps", 10);
+
+        if (airsim_mode_ == AIRSIM_MODE::DRONE) {
+            auto drone = static_cast<MultiRotorROS*>(vehicle_ros.get());
+
+            // bind to a single callback. todo optimal subs queue length
+            // bind multiple topics to a single callback, but keep track of which vehicle name it was by passing curr_vehicle_name as the 2nd argument
+
+            std::function<void(const airsim_interfaces::msg::VelCmd::SharedPtr)> fcn_vel_cmd_body_frame_sub = std::bind(&AirsimROSWrapper::vel_cmd_body_frame_cb, this, _1, vehicle_ros->vehicle_name_);
+            drone->vel_cmd_body_frame_sub_ = nh_->create_subscription<airsim_interfaces::msg::VelCmd>(topic_prefix + "/vel_cmd_body_frame", 1, fcn_vel_cmd_body_frame_sub); // todo ros::TransportHints().tcpNoDelay();
+
+            std::function<void(const airsim_interfaces::msg::VelCmd::SharedPtr)> fcn_vel_cmd_world_frame_sub = std::bind(&AirsimROSWrapper::vel_cmd_world_frame_cb, this, _1, vehicle_ros->vehicle_name_);
+            drone->vel_cmd_world_frame_sub_ = nh_->create_subscription<airsim_interfaces::msg::VelCmd>(topic_prefix + "/vel_cmd_world_frame", 1, fcn_vel_cmd_world_frame_sub);
+
+            std::function<bool(std::shared_ptr<airsim_interfaces::srv::Takeoff::Request>, std::shared_ptr<airsim_interfaces::srv::Takeoff::Response>)> fcn_takeoff_srvr = std::bind(&AirsimROSWrapper::takeoff_srv_cb, this, _1, _2, vehicle_ros->vehicle_name_);
+            drone->takeoff_srvr_ = nh_->create_service<airsim_interfaces::srv::Takeoff>(topic_prefix + "/takeoff", fcn_takeoff_srvr);
+
+            std::function<bool(std::shared_ptr<airsim_interfaces::srv::Land::Request>, std::shared_ptr<airsim_interfaces::srv::Land::Response>)> fcn_land_srvr = std::bind(&AirsimROSWrapper::land_srv_cb, this, _1, _2, vehicle_ros->vehicle_name_);
+            drone->land_srvr_ = nh_->create_service<airsim_interfaces::srv::Land>(topic_prefix + "/land", fcn_land_srvr);
+
+            // vehicle_ros.reset_srvr = nh_->create_service(curr_vehicle_name + "/reset",&AirsimROSWrapper::reset_srv_cb, this);
+        }
+        else {
+            auto car = static_cast<CarROS*>(vehicle_ros.get());
+            std::function<void(const airsim_interfaces::msg::CarControls::SharedPtr)> fcn_car_cmd_sub = std::bind(&AirsimROSWrapper::car_cmd_cb, this, _1, vehicle_ros->vehicle_name_);
+            car->car_cmd_sub_ = nh_->create_subscription<airsim_interfaces::msg::CarControls>(topic_prefix + "/car_cmd", 1, fcn_car_cmd_sub);
+            car->car_state_pub_ = nh_->create_publisher<airsim_interfaces::msg::CarState>(topic_prefix + "/car_state", 10);
+        }
+
+        // iterate over camera map std::map<std::string, CameraSetting> .cameras;
+        for (auto& curr_camera_elem : vehicle_setting->cameras) {
+            auto& camera_setting = curr_camera_elem.second;
+            auto& curr_camera_name = curr_camera_elem.first;
+
+            set_nans_to_zeros_in_pose(*vehicle_setting, camera_setting);
+            append_static_camera_tf(vehicle_ros.get(), curr_camera_name, camera_setting);
+            // camera_setting.gimbal
+            std::vector<ImageRequest> current_image_request_vec;
+            current_image_request_vec.clear();
+
+            // iterate over capture_setting std::map<int, CaptureSetting> capture_settings
+            for (const auto& curr_capture_elem : camera_setting.capture_settings) {
+                auto& capture_setting = curr_capture_elem.second;
+
+                // todo why does AirSimSettings::loadCaptureSettings calls AirSimSettings::initializeCaptureSettings()
+                // which initializes default capture settings for _all_ NINE msr::airlib::ImageCaptureBase::ImageType
+                if (!(std::isnan(capture_setting.fov_degrees))) {
+                    ImageType curr_image_type = msr::airlib::Utils::toEnum<ImageType>(capture_setting.image_type);
+                    // if scene / segmentation / surface normals / infrared, get uncompressed image with pixels_as_floats = false
+                    if (curr_image_type == ImageType::Scene || curr_image_type == ImageType::Segmentation || curr_image_type == ImageType::SurfaceNormals || curr_image_type == ImageType::Infrared) {
+                        current_image_request_vec.push_back(ImageRequest(curr_camera_name, curr_image_type, false, false));
+                    }
+                    // if {DepthPlanar, DepthPerspective,DepthVis, DisparityNormalized}, get float image
+                    else {
+                        current_image_request_vec.push_back(ImageRequest(curr_camera_name, curr_image_type, true));
+                    }
+
+                    const std::string camera_topic = topic_prefix + "/" + curr_camera_name + "/" + image_type_int_to_string_map_.at(capture_setting.image_type);
+                    image_pub_vec_.push_back(image_transporter.advertise(camera_topic, 1));
+                    cam_info_pub_vec_.push_back(nh_->create_publisher<sensor_msgs::msg::CameraInfo>(camera_topic + "/camera_info", 10));
+                    camera_info_msg_vec_.push_back(generate_cam_info(curr_camera_name, camera_setting, capture_setting));
+                }
+            }
+            // push back pair (vector of image captures, current vehicle name)
+            airsim_img_request_vehicle_name_pair_vec_.push_back(std::make_pair(current_image_request_vec, curr_vehicle_name));
+        }
+
+        // iterate over sensors
+        for (auto& curr_sensor_map : vehicle_setting->sensors) {
+            auto& sensor_name = curr_sensor_map.first;
+            auto& sensor_setting = curr_sensor_map.second;
+
+            if (sensor_setting->enabled) {
+
+                switch (sensor_setting->sensor_type) {
+                case SensorBase::SensorType::Barometer: {
+                    SensorPublisher<airsim_interfaces::msg::Altimeter> sensor_publisher =
+                        create_sensor_publisher<airsim_interfaces::msg::Altimeter>("Barometer", sensor_setting->sensor_name, sensor_setting->sensor_type, curr_vehicle_name + "/altimeter/" + sensor_name, 10);
+                    vehicle_ros->barometer_pubs_.emplace_back(sensor_publisher);
+                    break;
+                }
+                case SensorBase::SensorType::Imu: {
+                    SensorPublisher<sensor_msgs::msg::Imu> sensor_publisher =
+                        create_sensor_publisher<sensor_msgs::msg::Imu>("Imu", sensor_setting->sensor_name, sensor_setting->sensor_type, curr_vehicle_name + "/imu/" + sensor_name, 10);
+                    vehicle_ros->imu_pubs_.emplace_back(sensor_publisher);
+                    break;
+                }
+                case SensorBase::SensorType::Gps: {
+                    SensorPublisher<sensor_msgs::msg::NavSatFix> sensor_publisher =
+                        create_sensor_publisher<sensor_msgs::msg::NavSatFix>("Gps", sensor_setting->sensor_name, sensor_setting->sensor_type, curr_vehicle_name + "/gps/" + sensor_name, 10);
+                    vehicle_ros->gps_pubs_.emplace_back(sensor_publisher);
+                    break;
+                }
+                case SensorBase::SensorType::Magnetometer: {
+                    SensorPublisher<sensor_msgs::msg::MagneticField> sensor_publisher =
+                        create_sensor_publisher<sensor_msgs::msg::MagneticField>("Magnetometer", sensor_setting->sensor_name, sensor_setting->sensor_type, curr_vehicle_name + "/magnetometer/" + sensor_name, 10);
+                    vehicle_ros->magnetometer_pubs_.emplace_back(sensor_publisher);
+                    break;
+                }
+                case SensorBase::SensorType::Distance: {
+                    SensorPublisher<sensor_msgs::msg::Range> sensor_publisher =
+                        create_sensor_publisher<sensor_msgs::msg::Range>("Distance", sensor_setting->sensor_name, sensor_setting->sensor_type, curr_vehicle_name + "/distance/" + sensor_name, 10);
+                    vehicle_ros->distance_pubs_.emplace_back(sensor_publisher);
+                    break;
+                }
+                case SensorBase::SensorType::Lidar: {
+                    auto lidar_setting = *static_cast<LidarSetting*>(sensor_setting.get());
+                    msr::airlib::LidarSimpleParams params;
+                    params.initializeFromSettings(lidar_setting);
+                    append_static_lidar_tf(vehicle_ros.get(), sensor_name, params);
+
+                    SensorPublisher<sensor_msgs::msg::PointCloud2> sensor_publisher =
+                        create_sensor_publisher<sensor_msgs::msg::PointCloud2>("Lidar", sensor_setting->sensor_name, sensor_setting->sensor_type, curr_vehicle_name + "/lidar/" + sensor_name, 10);
+                    vehicle_ros->lidar_pubs_.emplace_back(sensor_publisher);
+                    lidar_cnt += 1;
+                    break;
+                }
+                default: {
+                    throw std::invalid_argument("Unexpected sensor type");
+                }
+                }
+            }
+        }
+
+        vehicle_name_ptr_map_.emplace(curr_vehicle_name, std::move(vehicle_ros)); // allows fast lookup in command callbacks in case of a lot of drones
+    }
+
+    // add takeoff and land all services if more than 2 drones
+    if (vehicle_name_ptr_map_.size() > 1 && airsim_mode_ == AIRSIM_MODE::DRONE) {
+        takeoff_all_srvr_ = nh_->create_service<airsim_interfaces::srv::Takeoff>("~/all_robots/takeoff", std::bind(&AirsimROSWrapper::takeoff_all_srv_cb, this, _1, _2));
+        land_all_srvr_ = nh_->create_service<airsim_interfaces::srv::Land>("~/all_robots/land", std::bind(&AirsimROSWrapper::land_all_srv_cb, this, _1, _2));
+
+        vel_cmd_all_body_frame_sub_ = nh_->create_subscription<airsim_interfaces::msg::VelCmd>("~/all_robots/vel_cmd_body_frame", 1, std::bind(&AirsimROSWrapper::vel_cmd_all_body_frame_cb, this, _1));
+        vel_cmd_all_world_frame_sub_ = nh_->create_subscription<airsim_interfaces::msg::VelCmd>("~/all_robots/vel_cmd_world_frame", 1, std::bind(&AirsimROSWrapper::vel_cmd_all_world_frame_cb, this, _1));
+
+        vel_cmd_group_body_frame_sub_ = nh_->create_subscription<airsim_interfaces::msg::VelCmdGroup>("~/group_of_robots/vel_cmd_body_frame", 1, std::bind(&AirsimROSWrapper::vel_cmd_group_body_frame_cb, this, _1));
+        vel_cmd_group_world_frame_sub_ = nh_->create_subscription<airsim_interfaces::msg::VelCmdGroup>("~/group_of_robots/vel_cmd_world_frame", 1, std::bind(&AirsimROSWrapper::vel_cmd_group_world_frame_cb, this, _1));
+
+        takeoff_group_srvr_ = nh_->create_service<airsim_interfaces::srv::TakeoffGroup>("~/group_of_robots/takeoff", std::bind(&AirsimROSWrapper::takeoff_group_srv_cb, this, _1, _2));
+        land_group_srvr_ = nh_->create_service<airsim_interfaces::srv::LandGroup>("~/group_of_robots/land", std::bind(&AirsimROSWrapper::land_group_srv_cb, this, _1, _2));
+    }
+
+    // todo add per vehicle reset in AirLib API
+    reset_srvr_ = nh_->create_service<airsim_interfaces::srv::Reset>("~/reset", std::bind(&AirsimROSWrapper::reset_srv_cb, this, _1, _2));
+
+    if (publish_clock_) {
+        clock_pub_ = nh_->create_publisher<rosgraph_msgs::msg::Clock>("~/clock", 1);
+    }
+
+    // if >0 cameras, add one more thread for img_request_timer_cb
+    if (!airsim_img_request_vehicle_name_pair_vec_.empty()) {
+        double update_airsim_img_response_every_n_sec;
+        nh_->get_parameter("update_airsim_img_response_every_n_sec", update_airsim_img_response_every_n_sec);
+
+        airsim_img_response_timer_ = nh_img_->create_wall_timer(std::chrono::duration<double>(update_airsim_img_response_every_n_sec), std::bind(&AirsimROSWrapper::img_response_timer_cb, this));
+        is_used_img_timer_cb_queue_ = true;
+    }
+
+    // lidars update on their own callback/thread at a given rate
+    if (lidar_cnt > 0) {
+        double update_lidar_every_n_sec;
+        nh_->get_parameter("update_lidar_every_n_sec", update_lidar_every_n_sec);
+        airsim_lidar_update_timer_ = nh_lidar_->create_wall_timer(std::chrono::duration<double>(update_lidar_every_n_sec), std::bind(&AirsimROSWrapper::lidar_timer_cb, this));
+        is_used_lidar_timer_cb_queue_ = true;
+    }
+
+    initialize_airsim();
+}
+
+// QoS - The depth of the publisher message queue.
+// more details here - https://docs.ros.org/en/foxy/Concepts/About-Quality-of-Service-Settings.html
+template <typename T>
+const SensorPublisher<T> AirsimROSWrapper::create_sensor_publisher(const std::string& sensor_type_name, const std::string& sensor_name,
+                                                                   SensorBase::SensorType sensor_type, const std::string& topic_name, int QoS)
+{
+    RCLCPP_INFO_STREAM(nh_->get_logger(), sensor_type_name);
+    SensorPublisher<T> sensor_publisher;
+    sensor_publisher.sensor_name = sensor_name;
+    sensor_publisher.sensor_type = sensor_type;
+    sensor_publisher.publisher = nh_->create_publisher<T>("~/" + topic_name, QoS);
+    return sensor_publisher;
+}
+
+// todo: error check. if state is not landed, return error.
+bool AirsimROSWrapper::takeoff_srv_cb(std::shared_ptr<airsim_interfaces::srv::Takeoff::Request> request, std::shared_ptr<airsim_interfaces::srv::Takeoff::Response> response, const std::string& vehicle_name)
+{
+    unused(response);
+    std::lock_guard<std::mutex> guard(control_mutex_);
+
+    if (request->wait_on_last_task)
+        static_cast<msr::airlib::MultirotorRpcLibClient*>(airsim_client_.get())->takeoffAsync(20, vehicle_name)->waitOnLastTask(); // todo value for timeout_sec?
+    // response->success =
+    else
+        static_cast<msr::airlib::MultirotorRpcLibClient*>(airsim_client_.get())->takeoffAsync(20, vehicle_name);
+    // response->success =
+
+    return true;
+}
+
+bool AirsimROSWrapper::takeoff_group_srv_cb(std::shared_ptr<airsim_interfaces::srv::TakeoffGroup::Request> request, std::shared_ptr<airsim_interfaces::srv::TakeoffGroup::Response> response)
+{
+    unused(response);
+    std::lock_guard<std::mutex> guard(control_mutex_);
+
+    if (request->wait_on_last_task)
+        for (const auto& vehicle_name : request->vehicle_names)
+            static_cast<msr::airlib::MultirotorRpcLibClient*>(airsim_client_.get())->takeoffAsync(20, vehicle_name)->waitOnLastTask(); // todo value for timeout_sec?
+    // response->success =
+    else
+        for (const auto& vehicle_name : request->vehicle_names)
+            static_cast<msr::airlib::MultirotorRpcLibClient*>(airsim_client_.get())->takeoffAsync(20, vehicle_name);
+    // response->success =
+
+    return true;
+}
+
+bool AirsimROSWrapper::takeoff_all_srv_cb(std::shared_ptr<airsim_interfaces::srv::Takeoff::Request> request, std::shared_ptr<airsim_interfaces::srv::Takeoff::Response> response)
+{
+    unused(response);
+    std::lock_guard<std::mutex> guard(control_mutex_);
+
+    if (request->wait_on_last_task)
+        for (const auto& vehicle_name_ptr_pair : vehicle_name_ptr_map_)
+            static_cast<msr::airlib::MultirotorRpcLibClient*>(airsim_client_.get())->takeoffAsync(20, vehicle_name_ptr_pair.first)->waitOnLastTask(); // todo value for timeout_sec?
+    // response->success =
+    else
+        for (const auto& vehicle_name_ptr_pair : vehicle_name_ptr_map_)
+            static_cast<msr::airlib::MultirotorRpcLibClient*>(airsim_client_.get())->takeoffAsync(20, vehicle_name_ptr_pair.first);
+    // response->success =
+
+    return true;
+}
+
+bool AirsimROSWrapper::land_srv_cb(std::shared_ptr<airsim_interfaces::srv::Land::Request> request, std::shared_ptr<airsim_interfaces::srv::Land::Response> response, const std::string& vehicle_name)
+{
+    unused(response);
+    std::lock_guard<std::mutex> guard(control_mutex_);
+
+    if (request->wait_on_last_task)
+        static_cast<msr::airlib::MultirotorRpcLibClient*>(airsim_client_.get())->landAsync(60, vehicle_name)->waitOnLastTask();
+    else
+        static_cast<msr::airlib::MultirotorRpcLibClient*>(airsim_client_.get())->landAsync(60, vehicle_name);
+
+    return true; //todo
+}
+
+bool AirsimROSWrapper::land_group_srv_cb(std::shared_ptr<airsim_interfaces::srv::LandGroup::Request> request, std::shared_ptr<airsim_interfaces::srv::LandGroup::Response> response)
+{
+    unused(response);
+    std::lock_guard<std::mutex> guard(control_mutex_);
+
+    if (request->wait_on_last_task)
+        for (const auto& vehicle_name : request->vehicle_names)
+            static_cast<msr::airlib::MultirotorRpcLibClient*>(airsim_client_.get())->landAsync(60, vehicle_name)->waitOnLastTask();
+    else
+        for (const auto& vehicle_name : request->vehicle_names)
+            static_cast<msr::airlib::MultirotorRpcLibClient*>(airsim_client_.get())->landAsync(60, vehicle_name);
+
+    return true; //todo
+}
+
+bool AirsimROSWrapper::land_all_srv_cb(std::shared_ptr<airsim_interfaces::srv::Land::Request> request, std::shared_ptr<airsim_interfaces::srv::Land::Response> response)
+{
+    unused(response);
+    std::lock_guard<std::mutex> guard(control_mutex_);
+
+    if (request->wait_on_last_task)
+        for (const auto& vehicle_name_ptr_pair : vehicle_name_ptr_map_)
+            static_cast<msr::airlib::MultirotorRpcLibClient*>(airsim_client_.get())->landAsync(60, vehicle_name_ptr_pair.first)->waitOnLastTask();
+    else
+        for (const auto& vehicle_name_ptr_pair : vehicle_name_ptr_map_)
+            static_cast<msr::airlib::MultirotorRpcLibClient*>(airsim_client_.get())->landAsync(60, vehicle_name_ptr_pair.first);
+
+    return true; //todo
+}
+
+// todo add reset by vehicle_name API to airlib
+// todo not async remove wait_on_last_task
+bool AirsimROSWrapper::reset_srv_cb(std::shared_ptr<airsim_interfaces::srv::Reset::Request> request, std::shared_ptr<airsim_interfaces::srv::Reset::Response> response)
+{
+    unused(request);
+    unused(response);
+    std::lock_guard<std::mutex> guard(control_mutex_);
+
+    airsim_client_->reset();
+    return true; //todo
+}
+
+tf2::Quaternion AirsimROSWrapper::get_tf2_quat(const msr::airlib::Quaternionr& airlib_quat) const
+{
+    return tf2::Quaternion(airlib_quat.x(), airlib_quat.y(), airlib_quat.z(), airlib_quat.w());
+}
+
+msr::airlib::Quaternionr AirsimROSWrapper::get_airlib_quat(const geometry_msgs::msg::Quaternion& geometry_msgs_quat) const
+{
+    return msr::airlib::Quaternionr(geometry_msgs_quat.w, geometry_msgs_quat.x, geometry_msgs_quat.y, geometry_msgs_quat.z);
+}
+
+msr::airlib::Quaternionr AirsimROSWrapper::get_airlib_quat(const tf2::Quaternion& tf2_quat) const
+{
+    return msr::airlib::Quaternionr(tf2_quat.w(), tf2_quat.x(), tf2_quat.y(), tf2_quat.z());
+}
+
+void AirsimROSWrapper::car_cmd_cb(const airsim_interfaces::msg::CarControls::SharedPtr msg, const std::string& vehicle_name)
+{
+    std::lock_guard<std::mutex> guard(control_mutex_);
+
+    auto car = static_cast<CarROS*>(vehicle_name_ptr_map_[vehicle_name].get());
+    car->car_cmd_.throttle = msg->throttle;
+    car->car_cmd_.steering = msg->steering;
+    car->car_cmd_.brake = msg->brake;
+    car->car_cmd_.handbrake = msg->handbrake;
+    car->car_cmd_.is_manual_gear = msg->manual;
+    car->car_cmd_.manual_gear = msg->manual_gear;
+    car->car_cmd_.gear_immediate = msg->gear_immediate;
+
+    car->has_car_cmd_ = true;
+}
+
+msr::airlib::Pose AirsimROSWrapper::get_airlib_pose(const float& x, const float& y, const float& z, const msr::airlib::Quaternionr& airlib_quat) const
+{
+    return msr::airlib::Pose(msr::airlib::Vector3r(x, y, z), airlib_quat);
+}
+
+void AirsimROSWrapper::vel_cmd_body_frame_cb(const airsim_interfaces::msg::VelCmd::SharedPtr msg, const std::string& vehicle_name)
+{
+    std::lock_guard<std::mutex> guard(control_mutex_);
+
+    auto drone = static_cast<MultiRotorROS*>(vehicle_name_ptr_map_[vehicle_name].get());
+    drone->vel_cmd_ = get_airlib_body_vel_cmd(*msg, drone->curr_drone_state_.kinematics_estimated.pose.orientation);
+    drone->has_vel_cmd_ = true;
+}
+
+void AirsimROSWrapper::vel_cmd_group_body_frame_cb(const airsim_interfaces::msg::VelCmdGroup::SharedPtr msg)
+{
+    std::lock_guard<std::mutex> guard(control_mutex_);
+
+    for (const auto& vehicle_name : msg->vehicle_names) {
+        auto drone = static_cast<MultiRotorROS*>(vehicle_name_ptr_map_[vehicle_name].get());
+        drone->vel_cmd_ = get_airlib_body_vel_cmd(msg->vel_cmd, drone->curr_drone_state_.kinematics_estimated.pose.orientation);
+        drone->has_vel_cmd_ = true;
+    }
+}
+
+void AirsimROSWrapper::vel_cmd_all_body_frame_cb(const airsim_interfaces::msg::VelCmd::SharedPtr msg)
+{
+    std::lock_guard<std::mutex> guard(control_mutex_);
+
+    // todo expose wait_on_last_task or nah?
+    for (auto& vehicle_name_ptr_pair : vehicle_name_ptr_map_) {
+        auto drone = static_cast<MultiRotorROS*>(vehicle_name_ptr_pair.second.get());
+        drone->vel_cmd_ = get_airlib_body_vel_cmd(*msg, drone->curr_drone_state_.kinematics_estimated.pose.orientation);
+        drone->has_vel_cmd_ = true;
+    }
+}
+
+void AirsimROSWrapper::vel_cmd_world_frame_cb(const airsim_interfaces::msg::VelCmd::SharedPtr msg, const std::string& vehicle_name)
+{
+    std::lock_guard<std::mutex> guard(control_mutex_);
+
+    auto drone = static_cast<MultiRotorROS*>(vehicle_name_ptr_map_[vehicle_name].get());
+    drone->vel_cmd_ = get_airlib_world_vel_cmd(*msg);
+    drone->has_vel_cmd_ = true;
+}
+
+// this is kinda unnecessary but maybe it makes life easier for the end user.
+void AirsimROSWrapper::vel_cmd_group_world_frame_cb(const airsim_interfaces::msg::VelCmdGroup::SharedPtr msg)
+{
+    std::lock_guard<std::mutex> guard(control_mutex_);
+
+    for (const auto& vehicle_name : msg->vehicle_names) {
+        auto drone = static_cast<MultiRotorROS*>(vehicle_name_ptr_map_[vehicle_name].get());
+        drone->vel_cmd_ = get_airlib_world_vel_cmd(msg->vel_cmd);
+        drone->has_vel_cmd_ = true;
+    }
+}
+
+void AirsimROSWrapper::vel_cmd_all_world_frame_cb(const airsim_interfaces::msg::VelCmd::SharedPtr msg)
+{
+    std::lock_guard<std::mutex> guard(control_mutex_);
+
+    // todo expose wait_on_last_task or nah?
+    for (auto& vehicle_name_ptr_pair : vehicle_name_ptr_map_) {
+        auto drone = static_cast<MultiRotorROS*>(vehicle_name_ptr_pair.second.get());
+        drone->vel_cmd_ = get_airlib_world_vel_cmd(*msg);
+        drone->has_vel_cmd_ = true;
+    }
+}
+
+// todo support multiple gimbal commands
+void AirsimROSWrapper::gimbal_angle_quat_cmd_cb(const airsim_interfaces::msg::GimbalAngleQuatCmd::SharedPtr gimbal_angle_quat_cmd_msg)
+{
+    tf2::Quaternion quat_control_cmd;
+    try {
+        tf2::convert(gimbal_angle_quat_cmd_msg->orientation, quat_control_cmd);
+        quat_control_cmd.normalize();
+        gimbal_cmd_.target_quat = get_airlib_quat(quat_control_cmd); // airsim uses wxyz
+        gimbal_cmd_.camera_name = gimbal_angle_quat_cmd_msg->camera_name;
+        gimbal_cmd_.vehicle_name = gimbal_angle_quat_cmd_msg->vehicle_name;
+        has_gimbal_cmd_ = true;
+    }
+    catch (tf2::TransformException& ex) {
+        RCLCPP_WARN(nh_->get_logger(), "%s", ex.what());
+    }
+}
+
+// todo support multiple gimbal commands
+// 1. find quaternion of default gimbal pose
+// 2. forward multiply with quaternion equivalent to desired euler commands (in degrees)
+// 3. call airsim client's setCameraPose which sets camera pose wrt world (or takeoff?) ned frame. todo
+void AirsimROSWrapper::gimbal_angle_euler_cmd_cb(const airsim_interfaces::msg::GimbalAngleEulerCmd::SharedPtr gimbal_angle_euler_cmd_msg)
+{
+    try {
+        tf2::Quaternion quat_control_cmd;
+        quat_control_cmd.setRPY(math_common::deg2rad(gimbal_angle_euler_cmd_msg->roll), math_common::deg2rad(gimbal_angle_euler_cmd_msg->pitch), math_common::deg2rad(gimbal_angle_euler_cmd_msg->yaw));
+        quat_control_cmd.normalize();
+        gimbal_cmd_.target_quat = get_airlib_quat(quat_control_cmd);
+        gimbal_cmd_.camera_name = gimbal_angle_euler_cmd_msg->camera_name;
+        gimbal_cmd_.vehicle_name = gimbal_angle_euler_cmd_msg->vehicle_name;
+        has_gimbal_cmd_ = true;
+    }
+    catch (tf2::TransformException& ex) {
+        RCLCPP_WARN(nh_->get_logger(), "%s", ex.what());
+    }
+}
+
+airsim_interfaces::msg::CarState AirsimROSWrapper::get_roscarstate_msg_from_car_state(const msr::airlib::CarApiBase::CarState& car_state) const
+{
+    airsim_interfaces::msg::CarState state_msg;
+    const auto odo = get_odom_msg_from_car_state(car_state);
+
+    state_msg.pose = odo.pose;
+    state_msg.twist = odo.twist;
+    state_msg.speed = car_state.speed;
+    state_msg.gear = car_state.gear;
+    state_msg.rpm = car_state.rpm;
+    state_msg.maxrpm = car_state.maxrpm;
+    state_msg.handbrake = car_state.handbrake;
+    state_msg.header.stamp = rclcpp::Time(car_state.timestamp);
+
+    return state_msg;
+}
+
+nav_msgs::msg::Odometry AirsimROSWrapper::get_odom_msg_from_kinematic_state(const msr::airlib::Kinematics::State& kinematics_estimated) const
+{
+    nav_msgs::msg::Odometry odom_msg;
+
+    odom_msg.pose.pose.position.x = kinematics_estimated.pose.position.x();
+    odom_msg.pose.pose.position.y = kinematics_estimated.pose.position.y();
+    odom_msg.pose.pose.position.z = kinematics_estimated.pose.position.z();
+    odom_msg.pose.pose.orientation.x = kinematics_estimated.pose.orientation.x();
+    odom_msg.pose.pose.orientation.y = kinematics_estimated.pose.orientation.y();
+    odom_msg.pose.pose.orientation.z = kinematics_estimated.pose.orientation.z();
+    odom_msg.pose.pose.orientation.w = kinematics_estimated.pose.orientation.w();
+
+    odom_msg.twist.twist.linear.x = kinematics_estimated.twist.linear.x();
+    odom_msg.twist.twist.linear.y = kinematics_estimated.twist.linear.y();
+    odom_msg.twist.twist.linear.z = kinematics_estimated.twist.linear.z();
+    odom_msg.twist.twist.angular.x = kinematics_estimated.twist.angular.x();
+    odom_msg.twist.twist.angular.y = kinematics_estimated.twist.angular.y();
+    odom_msg.twist.twist.angular.z = kinematics_estimated.twist.angular.z();
+
+    if (isENU_) {
+        std::swap(odom_msg.pose.pose.position.x, odom_msg.pose.pose.position.y);
+        odom_msg.pose.pose.position.z = -odom_msg.pose.pose.position.z;
+        std::swap(odom_msg.pose.pose.orientation.x, odom_msg.pose.pose.orientation.y);
+        odom_msg.pose.pose.orientation.z = -odom_msg.pose.pose.orientation.z;
+        std::swap(odom_msg.twist.twist.linear.x, odom_msg.twist.twist.linear.y);
+        odom_msg.twist.twist.linear.z = -odom_msg.twist.twist.linear.z;
+        std::swap(odom_msg.twist.twist.angular.x, odom_msg.twist.twist.angular.y);
+        odom_msg.twist.twist.angular.z = -odom_msg.twist.twist.angular.z;
+    }
+
+    return odom_msg;
+}
+
+nav_msgs::msg::Odometry AirsimROSWrapper::get_odom_msg_from_car_state(const msr::airlib::CarApiBase::CarState& car_state) const
+{
+    return get_odom_msg_from_kinematic_state(car_state.kinematics_estimated);
+}
+
+nav_msgs::msg::Odometry AirsimROSWrapper::get_odom_msg_from_multirotor_state(const msr::airlib::MultirotorState& drone_state) const
+{
+    return get_odom_msg_from_kinematic_state(drone_state.kinematics_estimated);
+}
+
+// https://docs.ros.org/jade/api/sensor_msgs/html/point__cloud__conversion_8h_source.html#l00066
+// look at UnrealLidarSensor.cpp UnrealLidarSensor::getPointCloud() for math
+// read this carefully https://docs.ros.org/kinetic/api/sensor_msgs/html/msg/PointCloud2.html
+sensor_msgs::msg::PointCloud2 AirsimROSWrapper::get_lidar_msg_from_airsim(const msr::airlib::LidarData& lidar_data, const std::string& vehicle_name) const
+{
+    sensor_msgs::msg::PointCloud2 lidar_msg;
+    lidar_msg.header.stamp = rclcpp::Time(lidar_data.time_stamp);
+    lidar_msg.header.frame_id = vehicle_name;
+
+    if (lidar_data.point_cloud.size() > 3) {
+        lidar_msg.height = 1;
+        lidar_msg.width = lidar_data.point_cloud.size() / 3;
+
+        lidar_msg.fields.resize(3);
+        lidar_msg.fields[0].name = "x";
+        lidar_msg.fields[1].name = "y";
+        lidar_msg.fields[2].name = "z";
+
+        int offset = 0;
+
+        for (size_t d = 0; d < lidar_msg.fields.size(); ++d, offset += 4) {
+            lidar_msg.fields[d].offset = offset;
+            lidar_msg.fields[d].datatype = sensor_msgs::msg::PointField::FLOAT32;
+            lidar_msg.fields[d].count = 1;
+        }
+
+        lidar_msg.is_bigendian = false;
+        lidar_msg.point_step = offset; // 4 * num fields
+        lidar_msg.row_step = lidar_msg.point_step * lidar_msg.width;
+
+        lidar_msg.is_dense = true; // todo
+        std::vector<float> data_std = lidar_data.point_cloud;
+
+        const unsigned char* bytes = reinterpret_cast<const unsigned char*>(data_std.data());
+        std::vector<unsigned char> lidar_msg_data(bytes, bytes + sizeof(float) * data_std.size());
+        lidar_msg.data = std::move(lidar_msg_data);
+
+        if (isENU_) {
+            try {
+                sensor_msgs::msg::PointCloud2 lidar_msg_enu;
+                auto transformStampedENU = tf_buffer_->lookupTransform(AIRSIM_FRAME_ID, vehicle_name, rclcpp::Time(0), rclcpp::Duration(1));
+                tf2::doTransform(lidar_msg, lidar_msg_enu, transformStampedENU);
+
+                lidar_msg_enu.header.stamp = lidar_msg.header.stamp;
+                lidar_msg_enu.header.frame_id = lidar_msg.header.frame_id;
+
+                lidar_msg = std::move(lidar_msg_enu);
+            }
+            catch (tf2::TransformException& ex) {
+                RCLCPP_WARN(nh_->get_logger(), "%s", ex.what());
+                rclcpp::Rate(1.0).sleep();
+            }
+        }
+    }
+    else {
+        // msg = []
+    }
+
+    return lidar_msg;
+}
+
+airsim_interfaces::msg::Environment AirsimROSWrapper::get_environment_msg_from_airsim(const msr::airlib::Environment::State& env_data) const
+{
+    airsim_interfaces::msg::Environment env_msg;
+    env_msg.position.x = env_data.position.x();
+    env_msg.position.y = env_data.position.y();
+    env_msg.position.z = env_data.position.z();
+    env_msg.geo_point.latitude = env_data.geo_point.latitude;
+    env_msg.geo_point.longitude = env_data.geo_point.longitude;
+    env_msg.geo_point.altitude = env_data.geo_point.altitude;
+    env_msg.gravity.x = env_data.gravity.x();
+    env_msg.gravity.y = env_data.gravity.y();
+    env_msg.gravity.z = env_data.gravity.z();
+    env_msg.air_pressure = env_data.air_pressure;
+    env_msg.temperature = env_data.temperature;
+    env_msg.air_density = env_data.temperature;
+
+    return env_msg;
+}
+
+sensor_msgs::msg::MagneticField AirsimROSWrapper::get_mag_msg_from_airsim(const msr::airlib::MagnetometerBase::Output& mag_data) const
+{
+    sensor_msgs::msg::MagneticField mag_msg;
+    mag_msg.magnetic_field.x = mag_data.magnetic_field_body.x();
+    mag_msg.magnetic_field.y = mag_data.magnetic_field_body.y();
+    mag_msg.magnetic_field.z = mag_data.magnetic_field_body.z();
+    std::copy(std::begin(mag_data.magnetic_field_covariance),
+              std::end(mag_data.magnetic_field_covariance),
+              std::begin(mag_msg.magnetic_field_covariance));
+    mag_msg.header.stamp = rclcpp::Time(mag_data.time_stamp);
+
+    return mag_msg;
+}
+
+// todo covariances
+sensor_msgs::msg::NavSatFix AirsimROSWrapper::get_gps_msg_from_airsim(const msr::airlib::GpsBase::Output& gps_data) const
+{
+    sensor_msgs::msg::NavSatFix gps_msg;
+    gps_msg.header.stamp = rclcpp::Time(gps_data.time_stamp);
+    gps_msg.latitude = gps_data.gnss.geo_point.latitude;
+    gps_msg.longitude = gps_data.gnss.geo_point.longitude;
+    gps_msg.altitude = gps_data.gnss.geo_point.altitude;
+    gps_msg.status.service = sensor_msgs::msg::NavSatStatus::SERVICE_GLONASS;
+    gps_msg.status.status = gps_data.gnss.fix_type;
+    // gps_msg.position_covariance_type =
+    // gps_msg.position_covariance =
+
+    return gps_msg;
+}
+
+sensor_msgs::msg::Range AirsimROSWrapper::get_range_from_airsim(const msr::airlib::DistanceSensorData& dist_data) const
+{
+    sensor_msgs::msg::Range dist_msg;
+    dist_msg.header.stamp = rclcpp::Time(dist_data.time_stamp);
+    dist_msg.range = dist_data.distance;
+    dist_msg.min_range = dist_data.min_distance;
+    dist_msg.max_range = dist_data.max_distance;
+
+    return dist_msg;
+}
+
+airsim_interfaces::msg::Altimeter AirsimROSWrapper::get_altimeter_msg_from_airsim(const msr::airlib::BarometerBase::Output& alt_data) const
+{
+    airsim_interfaces::msg::Altimeter alt_msg;
+    alt_msg.header.stamp = rclcpp::Time(alt_data.time_stamp);
+    alt_msg.altitude = alt_data.altitude;
+    alt_msg.pressure = alt_data.pressure;
+    alt_msg.qnh = alt_data.qnh;
+
+    return alt_msg;
+}
+
+// todo covariances
+sensor_msgs::msg::Imu AirsimROSWrapper::get_imu_msg_from_airsim(const msr::airlib::ImuBase::Output& imu_data) const
+{
+    sensor_msgs::msg::Imu imu_msg;
+    // imu_msg.header.frame_id = "/airsim/odom_local_ned";// todo multiple drones
+    imu_msg.header.stamp = rclcpp::Time(imu_data.time_stamp);
+    imu_msg.orientation.x = imu_data.orientation.x();
+    imu_msg.orientation.y = imu_data.orientation.y();
+    imu_msg.orientation.z = imu_data.orientation.z();
+    imu_msg.orientation.w = imu_data.orientation.w();
+
+    // todo radians per second
+    imu_msg.angular_velocity.x = imu_data.angular_velocity.x();
+    imu_msg.angular_velocity.y = imu_data.angular_velocity.y();
+    imu_msg.angular_velocity.z = imu_data.angular_velocity.z();
+
+    // meters/s2^m
+    imu_msg.linear_acceleration.x = imu_data.linear_acceleration.x();
+    imu_msg.linear_acceleration.y = imu_data.linear_acceleration.y();
+    imu_msg.linear_acceleration.z = imu_data.linear_acceleration.z();
+
+    // imu_msg.orientation_covariance = ;
+    // imu_msg.angular_velocity_covariance = ;
+    // imu_msg.linear_acceleration_covariance = ;
+
+    return imu_msg;
+}
+
+void AirsimROSWrapper::publish_odom_tf(const nav_msgs::msg::Odometry& odom_msg)
+{
+    geometry_msgs::msg::TransformStamped odom_tf;
+    odom_tf.header = odom_msg.header;
+    odom_tf.child_frame_id = odom_msg.child_frame_id;
+    odom_tf.transform.translation.x = odom_msg.pose.pose.position.x;
+    odom_tf.transform.translation.y = odom_msg.pose.pose.position.y;
+    odom_tf.transform.translation.z = odom_msg.pose.pose.position.z;
+    odom_tf.transform.rotation = odom_msg.pose.pose.orientation;
+    tf_broadcaster_->sendTransform(odom_tf);
+}
+
+airsim_interfaces::msg::GPSYaw AirsimROSWrapper::get_gps_msg_from_airsim_geo_point(const msr::airlib::GeoPoint& geo_point) const
+{
+    airsim_interfaces::msg::GPSYaw gps_msg;
+    gps_msg.latitude = geo_point.latitude;
+    gps_msg.longitude = geo_point.longitude;
+    gps_msg.altitude = geo_point.altitude;
+    return gps_msg;
+}
+
+sensor_msgs::msg::NavSatFix AirsimROSWrapper::get_gps_sensor_msg_from_airsim_geo_point(const msr::airlib::GeoPoint& geo_point) const
+{
+    sensor_msgs::msg::NavSatFix gps_msg;
+    gps_msg.latitude = geo_point.latitude;
+    gps_msg.longitude = geo_point.longitude;
+    gps_msg.altitude = geo_point.altitude;
+    return gps_msg;
+}
+
+msr::airlib::GeoPoint AirsimROSWrapper::get_origin_geo_point() const
+{
+    msr::airlib::HomeGeoPoint geo_point = AirSimSettings::singleton().origin_geopoint;
+    return geo_point.home_geo_point;
+}
+
+VelCmd AirsimROSWrapper::get_airlib_world_vel_cmd(const airsim_interfaces::msg::VelCmd& msg) const
+{
+    VelCmd vel_cmd;
+    vel_cmd.x = msg.twist.linear.x;
+    vel_cmd.y = msg.twist.linear.y;
+    vel_cmd.z = msg.twist.linear.z;
+    vel_cmd.drivetrain = msr::airlib::DrivetrainType::MaxDegreeOfFreedom;
+    vel_cmd.yaw_mode.is_rate = true;
+    vel_cmd.yaw_mode.yaw_or_rate = math_common::rad2deg(msg.twist.angular.z);
+    return vel_cmd;
+}
+
+VelCmd AirsimROSWrapper::get_airlib_body_vel_cmd(const airsim_interfaces::msg::VelCmd& msg, const msr::airlib::Quaternionr& airlib_quat) const
+{
+    VelCmd vel_cmd;
+    double roll, pitch, yaw;
+    tf2::Matrix3x3(get_tf2_quat(airlib_quat)).getRPY(roll, pitch, yaw); // ros uses xyzw
+
+    // todo do actual body frame?
+    vel_cmd.x = (msg.twist.linear.x * cos(yaw)) - (msg.twist.linear.y * sin(yaw)); //body frame assuming zero pitch roll
+    vel_cmd.y = (msg.twist.linear.x * sin(yaw)) + (msg.twist.linear.y * cos(yaw)); //body frame
+    vel_cmd.z = msg.twist.linear.z;
+    vel_cmd.drivetrain = msr::airlib::DrivetrainType::MaxDegreeOfFreedom;
+    vel_cmd.yaw_mode.is_rate = true;
+    // airsim uses degrees
+    vel_cmd.yaw_mode.yaw_or_rate = math_common::rad2deg(msg.twist.angular.z);
+
+    return vel_cmd;
+}
+
+geometry_msgs::msg::Transform AirsimROSWrapper::get_transform_msg_from_airsim(const msr::airlib::Vector3r& position, const msr::airlib::AirSimSettings::Rotation& rotation)
+{
+    geometry_msgs::msg::Transform transform;
+    transform.translation.x = position.x();
+    transform.translation.y = position.y();
+    transform.translation.z = position.z();
+    tf2::Quaternion quat;
+    quat.setRPY(rotation.roll, rotation.pitch, rotation.yaw);
+    transform.rotation.x = quat.x();
+    transform.rotation.y = quat.y();
+    transform.rotation.z = quat.z();
+    transform.rotation.w = quat.w();
+
+    return transform;
+}
+
+geometry_msgs::msg::Transform AirsimROSWrapper::get_transform_msg_from_airsim(const msr::airlib::Vector3r& position, const msr::airlib::Quaternionr& quaternion)
+{
+    geometry_msgs::msg::Transform transform;
+    transform.translation.x = position.x();
+    transform.translation.y = position.y();
+    transform.translation.z = position.z();
+    transform.rotation.x = quaternion.x();
+    transform.rotation.y = quaternion.y();
+    transform.rotation.z = quaternion.z();
+    transform.rotation.w = quaternion.w();
+
+    return transform;
+}
+
+void AirsimROSWrapper::drone_state_timer_cb()
+{
+    try {
+        // todo this is global origin
+        origin_geo_point_pub_->publish(origin_geo_point_msg_);
+
+        // get the basic vehicle pose and environmental state
+        const auto now = update_state();
+
+        // on init, will publish 0 to /clock as expected for use_sim_time compatibility
+        if (!airsim_client_->simIsPaused()) {
+            // airsim_client needs to provide the simulation time in a future version of the API
+            ros_clock_.clock = now;
+        }
+        // publish the simulation clock
+        if (publish_clock_) {
+            clock_pub_->publish(ros_clock_);
+        }
+
+        // publish vehicle state, odom, and all basic sensor types
+        publish_vehicle_state();
+
+        // send any commands out to the vehicles
+        update_commands();
+    }
+    catch (rpc::rpc_error& e) {
+        std::string msg = e.get_error().as<std::string>();
+        RCLCPP_ERROR(nh_->get_logger(), "Exception raised by the API:\n%s", msg);
+    }
+}
+
+void AirsimROSWrapper::update_and_publish_static_transforms(VehicleROS* vehicle_ros)
+{
+    if (vehicle_ros && !vehicle_ros->static_tf_msg_vec_.empty()) {
+        for (auto& static_tf_msg : vehicle_ros->static_tf_msg_vec_) {
+            static_tf_msg.header.stamp = vehicle_ros->stamp_;
+            static_tf_pub_->sendTransform(static_tf_msg);
+        }
+    }
+}
+
+rclcpp::Time AirsimROSWrapper::update_state()
+{
+    bool got_sim_time = false;
+    rclcpp::Time curr_ros_time = nh_->now();
+
+    //should be easier way to get the sim time through API, something like:
+    //msr::airlib::Environment::State env = airsim_client_->simGetGroundTruthEnvironment("");
+    //curr_ros_time = rclcpp::Time(env.clock().nowNanos());
+
+    // iterate over drones
+    for (auto& vehicle_name_ptr_pair : vehicle_name_ptr_map_) {
+        rclcpp::Time vehicle_time;
+        // get drone state from airsim
+        auto& vehicle_ros = vehicle_name_ptr_pair.second;
+
+        // vehicle environment, we can get ambient temperature here and other truths
+        auto env_data = airsim_client_->simGetGroundTruthEnvironment(vehicle_ros->vehicle_name_);
+
+        if (airsim_mode_ == AIRSIM_MODE::DRONE) {
+            auto drone = static_cast<MultiRotorROS*>(vehicle_ros.get());
+            auto rpc = static_cast<msr::airlib::MultirotorRpcLibClient*>(airsim_client_.get());
+            drone->curr_drone_state_ = rpc->getMultirotorState(vehicle_ros->vehicle_name_);
+
+            vehicle_time = rclcpp::Time(drone->curr_drone_state_.timestamp);
+            if (!got_sim_time) {
+                curr_ros_time = vehicle_time;
+                got_sim_time = true;
+            }
+
+            vehicle_ros->gps_sensor_msg_ = get_gps_sensor_msg_from_airsim_geo_point(drone->curr_drone_state_.gps_location);
+            vehicle_ros->gps_sensor_msg_.header.stamp = vehicle_time;
+
+            vehicle_ros->curr_odom_ = get_odom_msg_from_multirotor_state(drone->curr_drone_state_);
+        }
+        else {
+            auto car = static_cast<CarROS*>(vehicle_ros.get());
+            auto rpc = static_cast<msr::airlib::CarRpcLibClient*>(airsim_client_.get());
+            car->curr_car_state_ = rpc->getCarState(vehicle_ros->vehicle_name_);
+
+            vehicle_time = rclcpp::Time(car->curr_car_state_.timestamp);
+            if (!got_sim_time) {
+                curr_ros_time = vehicle_time;
+                got_sim_time = true;
+            }
+
+            vehicle_ros->gps_sensor_msg_ = get_gps_sensor_msg_from_airsim_geo_point(env_data.geo_point);
+            vehicle_ros->gps_sensor_msg_.header.stamp = vehicle_time;
+
+            vehicle_ros->curr_odom_ = get_odom_msg_from_car_state(car->curr_car_state_);
+
+            airsim_interfaces::msg::CarState state_msg = get_roscarstate_msg_from_car_state(car->curr_car_state_);
+            state_msg.header.frame_id = vehicle_ros->vehicle_name_;
+            car->car_state_msg_ = state_msg;
+        }
+
+        vehicle_ros->stamp_ = vehicle_time;
+
+        airsim_interfaces::msg::Environment env_msg = get_environment_msg_from_airsim(env_data);
+        env_msg.header.frame_id = vehicle_ros->vehicle_name_;
+        env_msg.header.stamp = vehicle_time;
+        vehicle_ros->env_msg_ = env_msg;
+
+        // convert airsim drone state to ROS msgs
+        vehicle_ros->curr_odom_.header.frame_id = vehicle_ros->vehicle_name_;
+        vehicle_ros->curr_odom_.child_frame_id = vehicle_ros->odom_frame_id_;
+        vehicle_ros->curr_odom_.header.stamp = vehicle_time;
+    }
+
+    return curr_ros_time;
+}
+
+void AirsimROSWrapper::publish_vehicle_state()
+{
+    for (auto& vehicle_name_ptr_pair : vehicle_name_ptr_map_) {
+        auto& vehicle_ros = vehicle_name_ptr_pair.second;
+
+        // simulation environment truth
+        vehicle_ros->env_pub_->publish(vehicle_ros->env_msg_);
+
+        if (airsim_mode_ == AIRSIM_MODE::CAR) {
+            // dashboard reading from car, RPM, gear, etc
+            auto car = static_cast<CarROS*>(vehicle_ros.get());
+            car->car_state_pub_->publish(car->car_state_msg_);
+        }
+
+        // odom and transforms
+        vehicle_ros->odom_local_pub_->publish(vehicle_ros->curr_odom_);
+        publish_odom_tf(vehicle_ros->curr_odom_);
+
+        // ground truth GPS position from sim/HITL
+        vehicle_ros->global_gps_pub_->publish(vehicle_ros->gps_sensor_msg_);
+
+        for (auto& sensor_publisher : vehicle_ros->barometer_pubs_) {
+            auto baro_data = airsim_client_->getBarometerData(sensor_publisher.sensor_name, vehicle_ros->vehicle_name_);
+            airsim_interfaces::msg::Altimeter alt_msg = get_altimeter_msg_from_airsim(baro_data);
+            alt_msg.header.frame_id = vehicle_ros->vehicle_name_;
+            sensor_publisher.publisher->publish(alt_msg);
+        }
+
+        for (auto& sensor_publisher : vehicle_ros->imu_pubs_) {
+            auto imu_data = airsim_client_->getImuData(sensor_publisher.sensor_name, vehicle_ros->vehicle_name_);
+            sensor_msgs::msg::Imu imu_msg = get_imu_msg_from_airsim(imu_data);
+            imu_msg.header.frame_id = vehicle_ros->vehicle_name_;
+            sensor_publisher.publisher->publish(imu_msg);
+        }
+        for (auto& sensor_publisher : vehicle_ros->distance_pubs_) {
+            auto distance_data = airsim_client_->getDistanceSensorData(sensor_publisher.sensor_name, vehicle_ros->vehicle_name_);
+            sensor_msgs::msg::Range dist_msg = get_range_from_airsim(distance_data);
+            dist_msg.header.frame_id = vehicle_ros->vehicle_name_;
+            sensor_publisher.publisher->publish(dist_msg);
+        }
+        for (auto& sensor_publisher : vehicle_ros->gps_pubs_) {
+            auto gps_data = airsim_client_->getGpsData(sensor_publisher.sensor_name, vehicle_ros->vehicle_name_);
+            sensor_msgs::msg::NavSatFix gps_msg = get_gps_msg_from_airsim(gps_data);
+            gps_msg.header.frame_id = vehicle_ros->vehicle_name_;
+            sensor_publisher.publisher->publish(gps_msg);
+        }
+        for (auto& sensor_publisher : vehicle_ros->magnetometer_pubs_) {
+            auto mag_data = airsim_client_->getMagnetometerData(sensor_publisher.sensor_name, vehicle_ros->vehicle_name_);
+            sensor_msgs::msg::MagneticField mag_msg = get_mag_msg_from_airsim(mag_data);
+            mag_msg.header.frame_id = vehicle_ros->vehicle_name_;
+            sensor_publisher.publisher->publish(mag_msg);
+        }
+
+        update_and_publish_static_transforms(vehicle_ros.get());
+    }
+}
+
+void AirsimROSWrapper::update_commands()
+{
+    for (auto& vehicle_name_ptr_pair : vehicle_name_ptr_map_) {
+        auto& vehicle_ros = vehicle_name_ptr_pair.second;
+
+        if (airsim_mode_ == AIRSIM_MODE::DRONE) {
+            auto drone = static_cast<MultiRotorROS*>(vehicle_ros.get());
+
+            // send control commands from the last callback to airsim
+            if (drone->has_vel_cmd_) {
+                std::lock_guard<std::mutex> guard(control_mutex_);
+                static_cast<msr::airlib::MultirotorRpcLibClient*>(airsim_client_.get())->moveByVelocityAsync(drone->vel_cmd_.x, drone->vel_cmd_.y, drone->vel_cmd_.z, vel_cmd_duration_, msr::airlib::DrivetrainType::MaxDegreeOfFreedom, drone->vel_cmd_.yaw_mode, drone->vehicle_name_);
+            }
+            drone->has_vel_cmd_ = false;
+        }
+        else {
+            // send control commands from the last callback to airsim
+            auto car = static_cast<CarROS*>(vehicle_ros.get());
+            if (car->has_car_cmd_) {
+                std::lock_guard<std::mutex> guard(control_mutex_);
+                static_cast<msr::airlib::CarRpcLibClient*>(airsim_client_.get())->setCarControls(car->car_cmd_, vehicle_ros->vehicle_name_);
+            }
+            car->has_car_cmd_ = false;
+        }
+    }
+
+    // Only camera rotation, no translation movement of camera
+    if (has_gimbal_cmd_) {
+        std::lock_guard<std::mutex> guard(control_mutex_);
+        airsim_client_->simSetCameraPose(gimbal_cmd_.camera_name, get_airlib_pose(0, 0, 0, gimbal_cmd_.target_quat), gimbal_cmd_.vehicle_name);
+    }
+
+    has_gimbal_cmd_ = false;
+}
+
+// airsim uses nans for zeros in settings.json. we set them to zeros here for handling tfs in ROS
+void AirsimROSWrapper::set_nans_to_zeros_in_pose(VehicleSetting& vehicle_setting) const
+{
+    if (std::isnan(vehicle_setting.position.x()))
+        vehicle_setting.position.x() = 0.0;
+
+    if (std::isnan(vehicle_setting.position.y()))
+        vehicle_setting.position.y() = 0.0;
+
+    if (std::isnan(vehicle_setting.position.z()))
+        vehicle_setting.position.z() = 0.0;
+
+    if (std::isnan(vehicle_setting.rotation.yaw))
+        vehicle_setting.rotation.yaw = 0.0;
+
+    if (std::isnan(vehicle_setting.rotation.pitch))
+        vehicle_setting.rotation.pitch = 0.0;
+
+    if (std::isnan(vehicle_setting.rotation.roll))
+        vehicle_setting.rotation.roll = 0.0;
+}
+
+// if any nan's in camera pose, set them to match vehicle pose (which has already converted any potential nans to zeros)
+void AirsimROSWrapper::set_nans_to_zeros_in_pose(const VehicleSetting& vehicle_setting, CameraSetting& camera_setting) const
+{
+    if (std::isnan(camera_setting.position.x()))
+        camera_setting.position.x() = vehicle_setting.position.x();
+
+    if (std::isnan(camera_setting.position.y()))
+        camera_setting.position.y() = vehicle_setting.position.y();
+
+    if (std::isnan(camera_setting.position.z()))
+        camera_setting.position.z() = vehicle_setting.position.z();
+
+    if (std::isnan(camera_setting.rotation.yaw))
+        camera_setting.rotation.yaw = vehicle_setting.rotation.yaw;
+
+    if (std::isnan(camera_setting.rotation.pitch))
+        camera_setting.rotation.pitch = vehicle_setting.rotation.pitch;
+
+    if (std::isnan(camera_setting.rotation.roll))
+        camera_setting.rotation.roll = vehicle_setting.rotation.roll;
+}
+
+void AirsimROSWrapper::convert_tf_msg_to_enu(geometry_msgs::msg::TransformStamped& tf_msg)
+{
+    std::swap(tf_msg.transform.translation.x, tf_msg.transform.translation.y);
+    std::swap(tf_msg.transform.rotation.x, tf_msg.transform.rotation.y);
+    tf_msg.transform.translation.z = -tf_msg.transform.translation.z;
+    tf_msg.transform.rotation.z = -tf_msg.transform.rotation.z;
+}
+
+geometry_msgs::msg::Transform AirsimROSWrapper::get_camera_optical_tf_from_body_tf(const geometry_msgs::msg::Transform& body_tf) const
+{
+    geometry_msgs::msg::Transform optical_tf = body_tf; //same translation
+    auto opticalQ = msr::airlib::Quaternionr(optical_tf.rotation.w, optical_tf.rotation.x, optical_tf.rotation.y, optical_tf.rotation.z);
+    if (isENU_)
+        opticalQ *= msr::airlib::Quaternionr(0.7071068, -0.7071068, 0, 0); //CamOptical in CamBodyENU is rmat[1,0,0;0,0,-1;0,1,0]==xyzw[-0.7071068,0,0,0.7071068]
+    else
+        opticalQ *= msr::airlib::Quaternionr(0.5, 0.5, 0.5, 0.5); //CamOptical in CamBodyNED is rmat[0,0,1;1,0,0;0,1,0]==xyzw[0.5,0.5,0.5,0.5]
+    optical_tf.rotation.w = opticalQ.w();
+    optical_tf.rotation.x = opticalQ.x();
+    optical_tf.rotation.y = opticalQ.y();
+    optical_tf.rotation.z = opticalQ.z();
+    return optical_tf;
+}
+
+void AirsimROSWrapper::append_static_vehicle_tf(VehicleROS* vehicle_ros, const VehicleSetting& vehicle_setting)
+{
+    geometry_msgs::msg::TransformStamped vehicle_tf_msg;
+    vehicle_tf_msg.header.frame_id = world_frame_id_;
+    vehicle_tf_msg.header.stamp = nh_->now();
+    vehicle_tf_msg.child_frame_id = vehicle_ros->vehicle_name_;
+    vehicle_tf_msg.transform = get_transform_msg_from_airsim(vehicle_setting.position, vehicle_setting.rotation);
+
+    if (isENU_) {
+        convert_tf_msg_to_enu(vehicle_tf_msg);
+    }
+
+    vehicle_ros->static_tf_msg_vec_.emplace_back(vehicle_tf_msg);
+}
+
+void AirsimROSWrapper::append_static_lidar_tf(VehicleROS* vehicle_ros, const std::string& lidar_name, const msr::airlib::LidarSimpleParams& lidar_setting)
+{
+    geometry_msgs::msg::TransformStamped lidar_tf_msg;
+    lidar_tf_msg.header.frame_id = vehicle_ros->vehicle_name_ + "/" + odom_frame_id_;
+    lidar_tf_msg.child_frame_id = vehicle_ros->vehicle_name_ + "/" + lidar_name;
+    lidar_tf_msg.transform = get_transform_msg_from_airsim(lidar_setting.relative_pose.position, lidar_setting.relative_pose.orientation);
+
+    if (isENU_) {
+        convert_tf_msg_to_enu(lidar_tf_msg);
+    }
+
+    vehicle_ros->static_tf_msg_vec_.emplace_back(lidar_tf_msg);
+}
+
+void AirsimROSWrapper::append_static_camera_tf(VehicleROS* vehicle_ros, const std::string& camera_name, const CameraSetting& camera_setting)
+{
+    geometry_msgs::msg::TransformStamped static_cam_tf_body_msg;
+    static_cam_tf_body_msg.header.frame_id = vehicle_ros->vehicle_name_ + "/" + odom_frame_id_;
+    static_cam_tf_body_msg.child_frame_id = vehicle_ros->vehicle_name_ + "/" + camera_name + "_body/static";
+    static_cam_tf_body_msg.transform = get_transform_msg_from_airsim(camera_setting.position, camera_setting.rotation);
+
+    if (isENU_) {
+        convert_tf_msg_to_enu(static_cam_tf_body_msg);
+    }
+
+    geometry_msgs::msg::TransformStamped static_cam_tf_optical_msg = static_cam_tf_body_msg;
+    static_cam_tf_optical_msg.child_frame_id = vehicle_ros->vehicle_name_ + "/" + camera_name + "_optical/static";
+    static_cam_tf_optical_msg.child_frame_id = camera_name + "_optical/static";
+    static_cam_tf_optical_msg.transform = get_camera_optical_tf_from_body_tf(static_cam_tf_body_msg.transform);
+
+    vehicle_ros->static_tf_msg_vec_.emplace_back(static_cam_tf_body_msg);
+    vehicle_ros->static_tf_msg_vec_.emplace_back(static_cam_tf_optical_msg);
+}
+
+void AirsimROSWrapper::img_response_timer_cb()
+{
+    try {
+        int image_response_idx = 0;
+        for (const auto& airsim_img_request_vehicle_name_pair : airsim_img_request_vehicle_name_pair_vec_) {
+            const std::vector<ImageResponse>& img_response = airsim_client_images_.simGetImages(airsim_img_request_vehicle_name_pair.first, airsim_img_request_vehicle_name_pair.second);
+
+            if (img_response.size() == airsim_img_request_vehicle_name_pair.first.size()) {
+                process_and_publish_img_response(img_response, image_response_idx, airsim_img_request_vehicle_name_pair.second);
+                image_response_idx += img_response.size();
+            }
+        }
+    }
+
+    catch (rpc::rpc_error& e) {
+        std::string msg = e.get_error().as<std::string>();
+        RCLCPP_ERROR(nh_->get_logger(), "Exception raised by the API, didn't get image response.\n%s", msg);
+    }
+}
+
+void AirsimROSWrapper::lidar_timer_cb()
+{
+    try {
+        for (auto& vehicle_name_ptr_pair : vehicle_name_ptr_map_) {
+            if (!vehicle_name_ptr_pair.second->lidar_pubs_.empty()) {
+                for (auto& lidar_publisher : vehicle_name_ptr_pair.second->lidar_pubs_) {
+                    auto lidar_data = airsim_client_lidar_.getLidarData(lidar_publisher.sensor_name, vehicle_name_ptr_pair.first);
+                    sensor_msgs::msg::PointCloud2 lidar_msg = get_lidar_msg_from_airsim(lidar_data, vehicle_name_ptr_pair.first);
+                    lidar_publisher.publisher->publish(lidar_msg);
+                }
+            }
+        }
+    }
+    catch (rpc::rpc_error& e) {
+        std::string msg = e.get_error().as<std::string>();
+        RCLCPP_ERROR(nh_->get_logger(), "Exception raised by the API, didn't get image response.\n%s", msg);
+    }
+}
+
+std::shared_ptr<sensor_msgs::msg::Image> AirsimROSWrapper::get_img_msg_from_response(const ImageResponse& img_response,
+                                                                                     const rclcpp::Time curr_ros_time,
+                                                                                     const std::string frame_id)
+{
+    unused(curr_ros_time);
+    std::shared_ptr<sensor_msgs::msg::Image> img_msg_ptr = std::make_shared<sensor_msgs::msg::Image>();
+    img_msg_ptr->data = img_response.image_data_uint8;
+    img_msg_ptr->step = img_response.image_data_uint8.size() / img_response.height;
+    img_msg_ptr->header.stamp = rclcpp::Time(img_response.time_stamp);
+    img_msg_ptr->header.frame_id = frame_id;
+    img_msg_ptr->height = img_response.height;
+    img_msg_ptr->width = img_response.width;
+    img_msg_ptr->encoding = "bgr8";
+    if (is_vulkan_)
+        img_msg_ptr->encoding = "rgb8";
+    img_msg_ptr->is_bigendian = 0;
+    return img_msg_ptr;
+}
+
+std::shared_ptr<sensor_msgs::msg::Image> AirsimROSWrapper::get_depth_img_msg_from_response(const ImageResponse& img_response,
+                                                                                           const rclcpp::Time curr_ros_time,
+                                                                                           const std::string frame_id)
+{
+    unused(curr_ros_time);
+    auto depth_img_msg = std::make_shared<sensor_msgs::msg::Image>();
+    depth_img_msg->width = img_response.width;
+    depth_img_msg->height = img_response.height;
+    depth_img_msg->data.resize(img_response.image_data_float.size() * sizeof(float));
+    memcpy(depth_img_msg->data.data(), img_response.image_data_float.data(), depth_img_msg->data.size());
+    depth_img_msg->encoding = "32FC1";
+    depth_img_msg->step = depth_img_msg->data.size() / img_response.height;
+    depth_img_msg->is_bigendian = 0;
+    depth_img_msg->header.stamp = rclcpp::Time(img_response.time_stamp);
+    depth_img_msg->header.frame_id = frame_id;
+    return depth_img_msg;
+}
+
+// todo have a special stereo pair mode and get projection matrix by calculating offset wrt drone body frame?
+sensor_msgs::msg::CameraInfo AirsimROSWrapper::generate_cam_info(const std::string& camera_name,
+                                                                 const CameraSetting& camera_setting,
+                                                                 const CaptureSetting& capture_setting) const
+{
+    unused(camera_setting);
+    sensor_msgs::msg::CameraInfo cam_info_msg;
+    cam_info_msg.header.frame_id = camera_name + "_optical";
+    cam_info_msg.height = capture_setting.height;
+    cam_info_msg.width = capture_setting.width;
+    float f_x = (capture_setting.width / 2.0) / tan(math_common::deg2rad(capture_setting.fov_degrees / 2.0));
+    // todo focal length in Y direction should be same as X it seems. this can change in future a scene capture component which exactly correponds to a cine camera
+    // float f_y = (capture_setting.height / 2.0) / tan(math_common::deg2rad(fov_degrees / 2.0));
+    cam_info_msg.k = { f_x, 0.0, capture_setting.width / 2.0, 0.0, f_x, capture_setting.height / 2.0, 0.0, 0.0, 1.0 };
+    cam_info_msg.p = { f_x, 0.0, capture_setting.width / 2.0, 0.0, 0.0, f_x, capture_setting.height / 2.0, 0.0, 0.0, 0.0, 1.0, 0.0 };
+    return cam_info_msg;
+}
+
+void AirsimROSWrapper::process_and_publish_img_response(const std::vector<ImageResponse>& img_response_vec, const int img_response_idx, const std::string& vehicle_name)
+{
+    // todo add option to use airsim time (image_response.TTimePoint) like Gazebo /use_sim_time param
+    rclcpp::Time curr_ros_time = nh_->now();
+    int img_response_idx_internal = img_response_idx;
+
+    for (const auto& curr_img_response : img_response_vec) {
+        // todo publishing a tf for each capture type seems stupid. but it foolproofs us against render thread's async stuff, I hope.
+        // Ideally, we should loop over cameras and then captures, and publish only one tf.
+        publish_camera_tf(curr_img_response, curr_ros_time, vehicle_name, curr_img_response.camera_name);
+
+        // todo simGetCameraInfo is wrong + also it's only for image type -1.
+        // msr::airlib::CameraInfo camera_info = airsim_client_.simGetCameraInfo(curr_img_response.camera_name);
+
+        // update timestamp of saved cam info msgs
+
+        camera_info_msg_vec_[img_response_idx_internal].header.stamp = rclcpp::Time(curr_img_response.time_stamp);
+        cam_info_pub_vec_[img_response_idx_internal]->publish(camera_info_msg_vec_[img_response_idx_internal]);
+
+        // DepthPlanar / DepthPerspective / DepthVis / DisparityNormalized
+        if (curr_img_response.pixels_as_float) {
+            image_pub_vec_[img_response_idx_internal].publish(get_depth_img_msg_from_response(curr_img_response,
+                                                                                              curr_ros_time,
+                                                                                              curr_img_response.camera_name + "_optical"));
+        }
+        // Scene / Segmentation / SurfaceNormals / Infrared
+        else {
+            image_pub_vec_[img_response_idx_internal].publish(get_img_msg_from_response(curr_img_response,
+                                                                                        curr_ros_time,
+                                                                                        curr_img_response.camera_name + "_optical"));
+        }
+        img_response_idx_internal++;
+    }
+}
+
+// publish camera transforms
+// camera poses are obtained from airsim's client API which are in (local) NED frame.
+// We first do a change of basis to camera optical frame (Z forward, X right, Y down)
+void AirsimROSWrapper::publish_camera_tf(const ImageResponse& img_response, const rclcpp::Time& ros_time, const std::string& frame_id, const std::string& child_frame_id)
+{
+    unused(ros_time);
+    geometry_msgs::msg::TransformStamped cam_tf_body_msg;
+    cam_tf_body_msg.header.stamp = rclcpp::Time(img_response.time_stamp);
+    cam_tf_body_msg.header.frame_id = frame_id;
+    cam_tf_body_msg.child_frame_id = frame_id + "/" + child_frame_id + "_body";
+    cam_tf_body_msg.transform = get_transform_msg_from_airsim(img_response.camera_position, img_response.camera_orientation);
+
+    if (isENU_) {
+        convert_tf_msg_to_enu(cam_tf_body_msg);
+    }
+
+    geometry_msgs::msg::TransformStamped cam_tf_optical_msg;
+    cam_tf_optical_msg.header.stamp = rclcpp::Time(img_response.time_stamp);
+    cam_tf_optical_msg.header.frame_id = frame_id;
+    cam_tf_optical_msg.child_frame_id = frame_id + "/" + child_frame_id + "_optical";
+    cam_tf_optical_msg.transform = get_camera_optical_tf_from_body_tf(cam_tf_body_msg.transform);
+
+    tf_broadcaster_->sendTransform(cam_tf_body_msg);
+    tf_broadcaster_->sendTransform(cam_tf_optical_msg);
+}
+
+void AirsimROSWrapper::convert_yaml_to_simple_mat(const YAML::Node& node, SimpleMatrix& m) const
+{
+    int rows, cols;
+    rows = node["rows"].as<int>();
+    cols = node["cols"].as<int>();
+    const YAML::Node& data = node["data"];
+    for (int i = 0; i < rows * cols; ++i) {
+        m.data[i] = data[i].as<double>();
+    }
+}
+
+void AirsimROSWrapper::read_params_from_yaml_and_fill_cam_info_msg(const std::string& file_name, sensor_msgs::msg::CameraInfo& cam_info) const
+{
+    std::ifstream fin(file_name.c_str());
+    YAML::Node doc = YAML::Load(fin);
+
+    cam_info.width = doc[WIDTH_YML_NAME].as<int>();
+    cam_info.height = doc[HEIGHT_YML_NAME].as<int>();
+
+    SimpleMatrix K_(3, 3, &cam_info.k[0]);
+    convert_yaml_to_simple_mat(doc[K_YML_NAME], K_);
+    SimpleMatrix R_(3, 3, &cam_info.r[0]);
+    convert_yaml_to_simple_mat(doc[R_YML_NAME], R_);
+    SimpleMatrix P_(3, 4, &cam_info.p[0]);
+    convert_yaml_to_simple_mat(doc[P_YML_NAME], P_);
+
+    cam_info.distortion_model = doc[DMODEL_YML_NAME].as<std::string>();
+
+    const YAML::Node& D_node = doc[D_YML_NAME];
+    int D_rows, D_cols;
+    D_rows = D_node["rows"].as<int>();
+    D_cols = D_node["cols"].as<int>();
+    const YAML::Node& D_data = D_node["data"];
+    cam_info.d.resize(D_rows * D_cols);
+    for (int i = 0; i < D_rows * D_cols; ++i) {
+        cam_info.d[i] = D_data[i].as<float>();
+    }
+}