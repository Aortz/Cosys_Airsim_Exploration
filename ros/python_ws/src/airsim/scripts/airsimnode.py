--- conflicted
+++ resolved
@@ -506,7 +506,6 @@
                 imu_msg.angular_velocity.y = imuData.angular_velocity.y_val
                 imu_msg.angular_velocity.z = imuData.angular_velocity.x_val
 
-<<<<<<< HEAD
                 imu_msg.linear_acceleration.x = -imuData.linear_acceleration.z_val
                 imu_msg.linear_acceleration.y = imuData.linear_acceleration.y_val
                 imu_msg.linear_acceleration.z = imuData.linear_acceleration.x_val
@@ -518,11 +517,10 @@
                 imu_msg.linear_acceleration.x = imuData.linear_acceleration.x_val
                 imu_msg.linear_acceleration.y = -imuData.linear_acceleration.y_val
                 imu_msg.linear_acceleration.z = -imuData.linear_acceleration.z_val
-=======
+
             imu_msg.linear_acceleration.x = imuData.linear_acceleration.x_val
             imu_msg.linear_acceleration.y = -imuData.linear_acceleration.y_val
             imu_msg.linear_acceleration.z = -imuData.linear_acceleration.z_val
->>>>>>> 2a7d17b3
 
             # publish Imu message
             imuPub.publish(imu_msg)
