# Common setup instructions shared by all AirSim CMakeLists.

macro(CommonTargetLink)
    target_link_libraries(${PROJECT_NAME} ${CMAKE_THREAD_LIBS_INIT})
    #target_link_libraries(c++abi)
endmacro(CommonTargetLink)

macro(IncludeEigen)
    include_directories(${AIRSIM_ROOT}/AirLib/deps/eigen3)
endmacro(IncludeEigen)

macro(AddExecutableSource)
    set(PROJECT_CPP ${PROJECT_NAME}_sources)
    file(GLOB_RECURSE PROJECT_CPP "${AIRSIM_ROOT}/${PROJECT_NAME}/*.cpp")
    add_executable(${PROJECT_NAME} ${PROJECT_CPP})
endmacro(AddExecutableSource)

macro(SetupConsoleBuild)
    IF(UNIX)
    ELSE()
        set (CMAKE_CXX_FLAGS "${CMAKE_CXX_FLAGS} /D_CONSOLE ")
        set (CMAKE_EXE_LINKER_FLAGS "${CMAKE_EXE_LINKER_FLAGS} /SUBSYSTEM:CONSOLE")
    ENDIF()
endmacro(SetupConsoleBuild)

macro(CommonSetup)
    find_package(Threads REQUIRED)
    find_path(AIRSIM_ROOT NAMES AirSim.sln PATHS ".." "../.." "../../.." "../../../.." "../../../../.." "../../../../../.." REQUIRED)    

    #setup output paths
    set(CMAKE_LIBRARY_OUTPUT_DIRECTORY ${CMAKE_BINARY_DIR}/output/lib)
    SET(EXECUTABLE_OUTPUT_PATH ${CMAKE_BINARY_DIR}/output/bin)
    SET(LIBRARY_OUTPUT_PATH ${CMAKE_LIBRARY_OUTPUT_DIRECTORY})

    #setup include and lib for rpclib which will be referenced by other projects
    set(RPCLIB_VERSION_FOLDER rpclib-2.3.0)
    set(RPC_LIB_INCLUDES " ${AIRSIM_ROOT}/external/rpclib/${RPCLIB_VERSION_FOLDER}/include")
    #name of .a file with lib prefix
    set(RPC_LIB rpc)

    #what is our build type debug or release?
    string( TOLOWER "${CMAKE_BUILD_TYPE}" BUILD_TYPE)

    IF(UNIX)
        set(RPC_LIB_DEFINES "-D MSGPACK_PP_VARIADICS_MSVC=0")
        set(BUILD_TYPE "linux")
        if (APPLE)
            set(CMAKE_CXX_STANDARD 17)
            set(CMAKE_CXX_FLAGS "${CMAKE_CXX_FLAGS} -Wall -Wextra -Wstrict-aliasing -D__CLANG__")
        else ()
            set(CMAKE_CXX_FLAGS "\
                -std=c++17 -ggdb -Wall -Wextra \
                -Wno-variadic-macros -Wno-parentheses -Wno-unused-function -Wno-unused \
                -pthread \
                ${RPC_LIB_DEFINES} ${CMAKE_CXX_FLAGS}")

            if (${CMAKE_CXX_COMPILER_ID} MATCHES "Clang")
<<<<<<< HEAD
                find_package(LLVM REQUIRED CONFIG)
                set(CXX_EXP_LIB "-L${LLVM_LIBRARY_DIRS} -lc++fs -ferror-limit=10")
=======
                set(CMAKE_CXX_FLAGS "-stdlib=libc++ -Wno-documentation -Wno-unknown-warning-option ${CMAKE_CXX_FLAGS}")
                set(CXX_EXP_LIB "-lc++fs -ferror-limit=10")
>>>>>>> 59e399a8
            else()
                set(CXX_EXP_LIB "-lstdc++fs -fmax-errors=10 -Wnoexcept -Wstrict-null-sentinel")
            endif ()
        endif ()

        set(BUILD_PLATFORM "x64")
        set(CMAKE_POSITION_INDEPENDENT_CODE ON)
        if (CMAKE_BUILD_TYPE MATCHES Release)
            set(CMAKE_CXX_FLAGS "-O3 ${CMAKE_CXX_FLAGS}")
        endif ()

    ELSE()
        #windows cmake build is experimental
        set (CMAKE_CXX_FLAGS "${CMAKE_CXX_FLAGS} -D_WIN32_WINNT=0x0600 /GS /W4 /wd4100 /wd4505 /wd4820 /wd4464 /wd4514 /wd4710 /wd4571 /Zc:wchar_t /ZI /Zc:inline /fp:precise /D_SCL_SECURE_NO_WARNINGS /D_CRT_SECURE_NO_WARNINGS /D_UNICODE /DUNICODE /WX- /Zc:forScope /Gd /EHsc ")
        set (CMAKE_EXE_LINKER_FLAGS "${CMAKE_EXE_LINKER_FLAGS} /NXCOMPAT /DYNAMICBASE /INCREMENTAL:NO ")

        if("${BUILD_TYPE}" STREQUAL "debug")
          set (CMAKE_CXX_FLAGS "${CMAKE_CXX_FLAGS} /D_DEBUG /MDd /RTC1 /Gm /Od ")
        elseif("${BUILD_TYPE}" STREQUAL "release")
          set (CMAKE_CXX_FLAGS "${CMAKE_CXX_FLAGS} /MD /O2 /Oi /GL /Gm- /Gy /TP ")
        else()
          message(FATAL_ERROR "Please specify '-D CMAKE_BUILD_TYPE=Debug' or Release on the cmake command line")
        endif()
    ENDIF()

    ## TODO: we are not using Boost any more so below shouldn't be needed
    ## common boost settings to make sure we are all on the same page
    set(Boost_USE_STATIC_LIBS ON)
    set(Boost_USE_MULTITHREADED ON)
    #set(Boost_USE_STATIC_RUNTIME ON)

    ## TODO: probably should set x64 explicitly
    ## strip x64 from /machine:x64 from CMAKE_STATIC_LINKER_FLAGS and set in BUILD_PLATFORM
    if(NOT "${CMAKE_STATIC_LINKER_FLAGS}" STREQUAL "")
      string(SUBSTRING ${CMAKE_STATIC_LINKER_FLAGS} 9 -1 "BUILD_PLATFORM")
    endif()

endmacro(CommonSetup)
<|MERGE_RESOLUTION|>--- conflicted
+++ resolved
@@ -55,13 +55,9 @@
                 ${RPC_LIB_DEFINES} ${CMAKE_CXX_FLAGS}")
 
             if (${CMAKE_CXX_COMPILER_ID} MATCHES "Clang")
-<<<<<<< HEAD
+                set(CMAKE_CXX_FLAGS "-stdlib=libc++ -Wno-documentation -Wno-unknown-warning-option ${CMAKE_CXX_FLAGS}")
                 find_package(LLVM REQUIRED CONFIG)
                 set(CXX_EXP_LIB "-L${LLVM_LIBRARY_DIRS} -lc++fs -ferror-limit=10")
-=======
-                set(CMAKE_CXX_FLAGS "-stdlib=libc++ -Wno-documentation -Wno-unknown-warning-option ${CMAKE_CXX_FLAGS}")
-                set(CXX_EXP_LIB "-lc++fs -ferror-limit=10")
->>>>>>> 59e399a8
             else()
                 set(CXX_EXP_LIB "-lstdc++fs -fmax-errors=10 -Wnoexcept -Wstrict-null-sentinel")
             endif ()
