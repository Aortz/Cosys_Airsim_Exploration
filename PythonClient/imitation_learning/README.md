--- conflicted
+++ resolved
@@ -6,11 +6,7 @@
 ## Prerequisites  
 * Operating system: Windows 10  
 * GPU: Nvidia GTX 1080 or higher (recommended)  
-<<<<<<< HEAD
-* Software: Unreal Engine 4.24.4 (Cosys-lab fork) and Visual Studio 2019
-=======
-* Software: Unreal Engine 4.24 and Visual Studio 2019 (see [upgrade instructions](../../docs/unreal_upgrade.md))  
->>>>>>> 9c84fc13
+* Software: Unreal Engine 4.27.3 (Cosys-lab fork) and Visual Studio 2022
 * Development: CUDA 9.0 and python 3.5.  
 * Python libraries: Keras 2.1.2, TensorFlow 1.6.0.  
 * Note: Newer versions of keras or tensorflow are recommended but can cause syntax errors.  
