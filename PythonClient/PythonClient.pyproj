<<<<<<< HEAD
﻿<?xml version="1.0" encoding="utf-8"?>
<Project DefaultTargets="Build" xmlns="http://schemas.microsoft.com/developer/msbuild/2003" ToolsVersion="4.0">
  <PropertyGroup>
    <Configuration Condition=" '$(Configuration)' == '' ">Debug</Configuration>
    <SchemaVersion>2.0</SchemaVersion>
    <ProjectGuid>e2049e20-b6dd-474e-8bca-1c8dc54725aa</ProjectGuid>
    <ProjectHome>.</ProjectHome>
    <StartupFile>cv_navigate.py</StartupFile>
    <SearchPath>
    </SearchPath>
    <WorkingDirectory>.</WorkingDirectory>
    <OutputPath>.</OutputPath>
    <Name>PythonClient</Name>
    <RootNamespace>PythonClient</RootNamespace>
    <InterpreterId>CondaEnv|CondaEnv|airsim</InterpreterId>
    <InterpreterVersion>
    </InterpreterVersion>
  </PropertyGroup>
  <PropertyGroup Condition=" '$(Configuration)' == 'Debug' ">
    <DebugSymbols>true</DebugSymbols>
    <EnableUnmanagedDebugging>false</EnableUnmanagedDebugging>
  </PropertyGroup>
  <PropertyGroup Condition=" '$(Configuration)' == 'Release' ">
    <DebugSymbols>true</DebugSymbols>
    <EnableUnmanagedDebugging>false</EnableUnmanagedDebugging>
  </PropertyGroup>
  <ItemGroup>
    <Compile Include="box.py">
      <SubType>Code</SubType>
    </Compile>
    <Compile Include="camera.py">
      <SubType>Code</SubType>
    </Compile>
    <Compile Include="car_collision.py">
      <SubType>Code</SubType>
    </Compile>
    <Compile Include="car_monitor.py" />
    <Compile Include="cv_capture.py" />
    <Compile Include="cv_navigate.py" />
    <Compile Include="disarm.py" />
    <Compile Include="land.py" />
    <Compile Include="pause_continue_car.py">
      <SubType>Code</SubType>
    </Compile>
    <Compile Include="clock_speed.py">
      <SubType>Code</SubType>
    </Compile>
    <Compile Include="cv_mode.py">
      <SubType>Code</SubType>
    </Compile>
    <Compile Include="DQNcar.py" />
    <Compile Include="DQNdrone.py" />
    <Compile Include="drive_straight.py">
      <SubType>Code</SubType>
    </Compile>
    <Compile Include="drone_stress_test.py">
      <SubType>Code</SubType>
    </Compile>
    <Compile Include="manual_mode_demo.py">
      <SubType>Code</SubType>
    </Compile>
    <Compile Include="objects.py">
      <SubType>Code</SubType>
    </Compile>
    <Compile Include="orbit.py" />
    <Compile Include="pause_continue_drone.py">
      <SubType>Code</SubType>
    </Compile>
    <Compile Include="point_cloud.py" />
    <Compile Include="reset_test_car.py" />
    <Compile Include="reset_test_drone.py">
      <SubType>Code</SubType>
    </Compile>
    <Compile Include="seg_pallete.py">
      <SubType>Code</SubType>
    </Compile>
    <Compile Include="hello_car.py">
      <SubType>Code</SubType>
    </Compile>
    <Compile Include="hello_drone.py">
      <SubType>Code</SubType>
    </Compile>
    <Compile Include="navigate.py">
      <SubType>Code</SubType>
    </Compile>
    <Compile Include="path.py">
      <SubType>Code</SubType>
    </Compile>
    <Compile Include="pfm.py" />
    <Compile Include="AirSimClient.py" />
    <Compile Include="segmentation.py">
      <SubType>Code</SubType>
    </Compile>
    <Compile Include="car_stress_test.py">
      <SubType>Code</SubType>
    </Compile>
    <Compile Include="survey.py" />
  </ItemGroup>
  <ItemGroup>
    <InterpreterReference Include="CondaEnv|CondaEnv|airsim" />
  </ItemGroup>
  <PropertyGroup>
    <VisualStudioVersion Condition="'$(VisualStudioVersion)' == ''">10.0</VisualStudioVersion>
  </PropertyGroup>
  <!-- Uncomment the CoreCompile target to enable the Build command in
       Visual Studio and specify your pre- and post-build commands in
       the BeforeBuild and AfterBuild targets below. -->
  <!--<Target Name="CoreCompile" />-->
  <Target Name="BeforeBuild">
  </Target>
  <Target Name="AfterBuild">
  </Target>
  <Import Project="$(MSBuildExtensionsPath32)\Microsoft\VisualStudio\v$(VisualStudioVersion)\Python Tools\Microsoft.PythonTools.targets" />
=======
﻿<?xml version="1.0" encoding="utf-8"?>
<Project DefaultTargets="Build" xmlns="http://schemas.microsoft.com/developer/msbuild/2003" ToolsVersion="4.0">
  <PropertyGroup>
    <Configuration Condition=" '$(Configuration)' == '' ">Debug</Configuration>
    <SchemaVersion>2.0</SchemaVersion>
    <ProjectGuid>e2049e20-b6dd-474e-8bca-1c8dc54725aa</ProjectGuid>
    <ProjectHome>.</ProjectHome>
    <StartupFile>car\hello_car.py</StartupFile>
    <SearchPath>
    </SearchPath>
    <WorkingDirectory>.</WorkingDirectory>
    <OutputPath>.</OutputPath>
    <Name>PythonClient</Name>
    <RootNamespace>PythonClient</RootNamespace>
    <InterpreterId>Global|ContinuumAnalytics|Anaconda35-64</InterpreterId>
    <InterpreterVersion>
    </InterpreterVersion>
  </PropertyGroup>
  <PropertyGroup Condition=" '$(Configuration)' == 'Debug' ">
    <DebugSymbols>true</DebugSymbols>
    <EnableUnmanagedDebugging>false</EnableUnmanagedDebugging>
  </PropertyGroup>
  <PropertyGroup Condition=" '$(Configuration)' == 'Release' ">
    <DebugSymbols>true</DebugSymbols>
    <EnableUnmanagedDebugging>false</EnableUnmanagedDebugging>
  </PropertyGroup>
  <ItemGroup>
    <Compile Include="airsim\client.py" />
    <Compile Include="airsim\types.py">
      <SubType>Code</SubType>
    </Compile>
    <Compile Include="airsim\utils.py">
      <SubType>Code</SubType>
    </Compile>
    <Compile Include="airsim\__init__.py">
      <SubType>Code</SubType>
    </Compile>
    <Compile Include="car\legacy_hello_car.py">
      <SubType>Code</SubType>
    </Compile>
    <Compile Include="car\multi_agent_car.py">
      <SubType>Code</SubType>
    </Compile>
    <Compile Include="car\setup_path.py">
      <SubType>Code</SubType>
    </Compile>
    <Compile Include="computer_vision\character_control.py">
      <SubType>Code</SubType>
    </Compile>
    <Compile Include="computer_vision\cv_capture.py">
      <SubType>Code</SubType>
    </Compile>
    <Compile Include="computer_vision\cv_navigate.py">
      <SubType>Code</SubType>
    </Compile>
    <Compile Include="computer_vision\getpos.py" />
    <Compile Include="computer_vision\ground_truth.py">
      <SubType>Code</SubType>
    </Compile>
    <Compile Include="computer_vision\setup_path.py" />
    <Compile Include="multirotor\gimbal.py" />
    <Compile Include="multirotor\land.py" />
    <Compile Include="car\pause_continue_car.py">
      <SubType>Code</SubType>
    </Compile>
    <Compile Include="multirotor\clock_speed.py">
      <SubType>Code</SubType>
    </Compile>
    <Compile Include="multirotor\manual_mode_demo.py">
      <SubType>Code</SubType>
    </Compile>
    <Compile Include="computer_vision\objects.py">
      <SubType>Code</SubType>
    </Compile>
    <Compile Include="multirotor\multi_agent_drone.py">
      <SubType>Code</SubType>
    </Compile>
    <Compile Include="multirotor\navigate.py">
      <SubType>Code</SubType>
    </Compile>
    <Compile Include="airsim\pfm.py" />
    <Compile Include="car\car_collision.py" />
    <Compile Include="car\car_monitor.py" />
    <Compile Include="car\car_stress_test.py" />
    <Compile Include="car\DQNcar.py" />
    <Compile Include="car\drive_straight.py" />
    <Compile Include="car\hello_car.py" />
    <Compile Include="car\reset_test_car.py" />
    <Compile Include="multirotor\opencv_show.py" />
    <Compile Include="computer_vision\cv_mode.py" />
    <Compile Include="multirotor\point_cloud.py" />
    <Compile Include="computer_vision\segmentation.py" />
    <Compile Include="computer_vision\seg_pallete.py" />
    <Compile Include="multirotor\box.py" />
    <Compile Include="multirotor\disarm.py" />
    <Compile Include="multirotor\DQNdrone.py" />
    <Compile Include="multirotor\drone_stress_test.py" />
    <Compile Include="multirotor\hello_drone.py" />
    <Compile Include="multirotor\orbit.py" />
    <Compile Include="multirotor\path.py" />
    <Compile Include="multirotor\pause_continue_drone.py" />
    <Compile Include="multirotor\reset_test_drone.py" />
    <Compile Include="multirotor\setup_path.py" />
    <Compile Include="multirotor\survey.py" />
    <Compile Include="multirotor\takeoff.py" />
    <Compile Include="ros\car_image_raw.py" />
    <Compile Include="ros\car_pose.py" />
    <Compile Include="ros\drone_image_raw.py" />
    <Compile Include="ros\setup_path.py" />
    <Compile Include="setup.py">
      <SubType>Code</SubType>
    </Compile>
  </ItemGroup>
  <ItemGroup>
    <InterpreterReference Include="Global|ContinuumAnalytics|Anaconda35-64" />
  </ItemGroup>
  <ItemGroup>
    <Folder Include="airsim\" />
    <Folder Include="car\" />
    <Folder Include="computer_vision\" />
    <Folder Include="multirotor\" />
    <Folder Include="ros\" />
  </ItemGroup>
  <ItemGroup>
    <Content Include="install_packages.bat">
      <SubType>Code</SubType>
    </Content>
    <Content Include="LICENSE" />
    <Content Include="README.md">
      <SubType>Code</SubType>
    </Content>
  </ItemGroup>
  <PropertyGroup>
    <VisualStudioVersion Condition="'$(VisualStudioVersion)' == ''">10.0</VisualStudioVersion>
  </PropertyGroup>
  <!-- Uncomment the CoreCompile target to enable the Build command in
       Visual Studio and specify your pre- and post-build commands in
       the BeforeBuild and AfterBuild targets below. -->
  <!--<Target Name="CoreCompile" />-->
  <Target Name="BeforeBuild">
  </Target>
  <Target Name="AfterBuild">
  </Target>
  <Import Project="$(MSBuildExtensionsPath32)\Microsoft\VisualStudio\v$(VisualStudioVersion)\Python Tools\Microsoft.PythonTools.targets" />
>>>>>>> 22f09f71
</Project><|MERGE_RESOLUTION|>--- conflicted
+++ resolved
@@ -1,261 +1,145 @@
-<<<<<<< HEAD
-﻿<?xml version="1.0" encoding="utf-8"?>
-<Project DefaultTargets="Build" xmlns="http://schemas.microsoft.com/developer/msbuild/2003" ToolsVersion="4.0">
-  <PropertyGroup>
-    <Configuration Condition=" '$(Configuration)' == '' ">Debug</Configuration>
-    <SchemaVersion>2.0</SchemaVersion>
-    <ProjectGuid>e2049e20-b6dd-474e-8bca-1c8dc54725aa</ProjectGuid>
-    <ProjectHome>.</ProjectHome>
-    <StartupFile>cv_navigate.py</StartupFile>
-    <SearchPath>
-    </SearchPath>
-    <WorkingDirectory>.</WorkingDirectory>
-    <OutputPath>.</OutputPath>
-    <Name>PythonClient</Name>
-    <RootNamespace>PythonClient</RootNamespace>
-    <InterpreterId>CondaEnv|CondaEnv|airsim</InterpreterId>
-    <InterpreterVersion>
-    </InterpreterVersion>
-  </PropertyGroup>
-  <PropertyGroup Condition=" '$(Configuration)' == 'Debug' ">
-    <DebugSymbols>true</DebugSymbols>
-    <EnableUnmanagedDebugging>false</EnableUnmanagedDebugging>
-  </PropertyGroup>
-  <PropertyGroup Condition=" '$(Configuration)' == 'Release' ">
-    <DebugSymbols>true</DebugSymbols>
-    <EnableUnmanagedDebugging>false</EnableUnmanagedDebugging>
-  </PropertyGroup>
-  <ItemGroup>
-    <Compile Include="box.py">
-      <SubType>Code</SubType>
-    </Compile>
-    <Compile Include="camera.py">
-      <SubType>Code</SubType>
-    </Compile>
-    <Compile Include="car_collision.py">
-      <SubType>Code</SubType>
-    </Compile>
-    <Compile Include="car_monitor.py" />
-    <Compile Include="cv_capture.py" />
-    <Compile Include="cv_navigate.py" />
-    <Compile Include="disarm.py" />
-    <Compile Include="land.py" />
-    <Compile Include="pause_continue_car.py">
-      <SubType>Code</SubType>
-    </Compile>
-    <Compile Include="clock_speed.py">
-      <SubType>Code</SubType>
-    </Compile>
-    <Compile Include="cv_mode.py">
-      <SubType>Code</SubType>
-    </Compile>
-    <Compile Include="DQNcar.py" />
-    <Compile Include="DQNdrone.py" />
-    <Compile Include="drive_straight.py">
-      <SubType>Code</SubType>
-    </Compile>
-    <Compile Include="drone_stress_test.py">
-      <SubType>Code</SubType>
-    </Compile>
-    <Compile Include="manual_mode_demo.py">
-      <SubType>Code</SubType>
-    </Compile>
-    <Compile Include="objects.py">
-      <SubType>Code</SubType>
-    </Compile>
-    <Compile Include="orbit.py" />
-    <Compile Include="pause_continue_drone.py">
-      <SubType>Code</SubType>
-    </Compile>
-    <Compile Include="point_cloud.py" />
-    <Compile Include="reset_test_car.py" />
-    <Compile Include="reset_test_drone.py">
-      <SubType>Code</SubType>
-    </Compile>
-    <Compile Include="seg_pallete.py">
-      <SubType>Code</SubType>
-    </Compile>
-    <Compile Include="hello_car.py">
-      <SubType>Code</SubType>
-    </Compile>
-    <Compile Include="hello_drone.py">
-      <SubType>Code</SubType>
-    </Compile>
-    <Compile Include="navigate.py">
-      <SubType>Code</SubType>
-    </Compile>
-    <Compile Include="path.py">
-      <SubType>Code</SubType>
-    </Compile>
-    <Compile Include="pfm.py" />
-    <Compile Include="AirSimClient.py" />
-    <Compile Include="segmentation.py">
-      <SubType>Code</SubType>
-    </Compile>
-    <Compile Include="car_stress_test.py">
-      <SubType>Code</SubType>
-    </Compile>
-    <Compile Include="survey.py" />
-  </ItemGroup>
-  <ItemGroup>
-    <InterpreterReference Include="CondaEnv|CondaEnv|airsim" />
-  </ItemGroup>
-  <PropertyGroup>
-    <VisualStudioVersion Condition="'$(VisualStudioVersion)' == ''">10.0</VisualStudioVersion>
-  </PropertyGroup>
-  <!-- Uncomment the CoreCompile target to enable the Build command in
-       Visual Studio and specify your pre- and post-build commands in
-       the BeforeBuild and AfterBuild targets below. -->
-  <!--<Target Name="CoreCompile" />-->
-  <Target Name="BeforeBuild">
-  </Target>
-  <Target Name="AfterBuild">
-  </Target>
-  <Import Project="$(MSBuildExtensionsPath32)\Microsoft\VisualStudio\v$(VisualStudioVersion)\Python Tools\Microsoft.PythonTools.targets" />
-=======
-﻿<?xml version="1.0" encoding="utf-8"?>
-<Project DefaultTargets="Build" xmlns="http://schemas.microsoft.com/developer/msbuild/2003" ToolsVersion="4.0">
-  <PropertyGroup>
-    <Configuration Condition=" '$(Configuration)' == '' ">Debug</Configuration>
-    <SchemaVersion>2.0</SchemaVersion>
-    <ProjectGuid>e2049e20-b6dd-474e-8bca-1c8dc54725aa</ProjectGuid>
-    <ProjectHome>.</ProjectHome>
-    <StartupFile>car\hello_car.py</StartupFile>
-    <SearchPath>
-    </SearchPath>
-    <WorkingDirectory>.</WorkingDirectory>
-    <OutputPath>.</OutputPath>
-    <Name>PythonClient</Name>
-    <RootNamespace>PythonClient</RootNamespace>
-    <InterpreterId>Global|ContinuumAnalytics|Anaconda35-64</InterpreterId>
-    <InterpreterVersion>
-    </InterpreterVersion>
-  </PropertyGroup>
-  <PropertyGroup Condition=" '$(Configuration)' == 'Debug' ">
-    <DebugSymbols>true</DebugSymbols>
-    <EnableUnmanagedDebugging>false</EnableUnmanagedDebugging>
-  </PropertyGroup>
-  <PropertyGroup Condition=" '$(Configuration)' == 'Release' ">
-    <DebugSymbols>true</DebugSymbols>
-    <EnableUnmanagedDebugging>false</EnableUnmanagedDebugging>
-  </PropertyGroup>
-  <ItemGroup>
-    <Compile Include="airsim\client.py" />
-    <Compile Include="airsim\types.py">
-      <SubType>Code</SubType>
-    </Compile>
-    <Compile Include="airsim\utils.py">
-      <SubType>Code</SubType>
-    </Compile>
-    <Compile Include="airsim\__init__.py">
-      <SubType>Code</SubType>
-    </Compile>
-    <Compile Include="car\legacy_hello_car.py">
-      <SubType>Code</SubType>
-    </Compile>
-    <Compile Include="car\multi_agent_car.py">
-      <SubType>Code</SubType>
-    </Compile>
-    <Compile Include="car\setup_path.py">
-      <SubType>Code</SubType>
-    </Compile>
-    <Compile Include="computer_vision\character_control.py">
-      <SubType>Code</SubType>
-    </Compile>
-    <Compile Include="computer_vision\cv_capture.py">
-      <SubType>Code</SubType>
-    </Compile>
-    <Compile Include="computer_vision\cv_navigate.py">
-      <SubType>Code</SubType>
-    </Compile>
-    <Compile Include="computer_vision\getpos.py" />
-    <Compile Include="computer_vision\ground_truth.py">
-      <SubType>Code</SubType>
-    </Compile>
-    <Compile Include="computer_vision\setup_path.py" />
-    <Compile Include="multirotor\gimbal.py" />
-    <Compile Include="multirotor\land.py" />
-    <Compile Include="car\pause_continue_car.py">
-      <SubType>Code</SubType>
-    </Compile>
-    <Compile Include="multirotor\clock_speed.py">
-      <SubType>Code</SubType>
-    </Compile>
-    <Compile Include="multirotor\manual_mode_demo.py">
-      <SubType>Code</SubType>
-    </Compile>
-    <Compile Include="computer_vision\objects.py">
-      <SubType>Code</SubType>
-    </Compile>
-    <Compile Include="multirotor\multi_agent_drone.py">
-      <SubType>Code</SubType>
-    </Compile>
-    <Compile Include="multirotor\navigate.py">
-      <SubType>Code</SubType>
-    </Compile>
-    <Compile Include="airsim\pfm.py" />
-    <Compile Include="car\car_collision.py" />
-    <Compile Include="car\car_monitor.py" />
-    <Compile Include="car\car_stress_test.py" />
-    <Compile Include="car\DQNcar.py" />
-    <Compile Include="car\drive_straight.py" />
-    <Compile Include="car\hello_car.py" />
-    <Compile Include="car\reset_test_car.py" />
-    <Compile Include="multirotor\opencv_show.py" />
-    <Compile Include="computer_vision\cv_mode.py" />
-    <Compile Include="multirotor\point_cloud.py" />
-    <Compile Include="computer_vision\segmentation.py" />
-    <Compile Include="computer_vision\seg_pallete.py" />
-    <Compile Include="multirotor\box.py" />
-    <Compile Include="multirotor\disarm.py" />
-    <Compile Include="multirotor\DQNdrone.py" />
-    <Compile Include="multirotor\drone_stress_test.py" />
-    <Compile Include="multirotor\hello_drone.py" />
-    <Compile Include="multirotor\orbit.py" />
-    <Compile Include="multirotor\path.py" />
-    <Compile Include="multirotor\pause_continue_drone.py" />
-    <Compile Include="multirotor\reset_test_drone.py" />
-    <Compile Include="multirotor\setup_path.py" />
-    <Compile Include="multirotor\survey.py" />
-    <Compile Include="multirotor\takeoff.py" />
-    <Compile Include="ros\car_image_raw.py" />
-    <Compile Include="ros\car_pose.py" />
-    <Compile Include="ros\drone_image_raw.py" />
-    <Compile Include="ros\setup_path.py" />
-    <Compile Include="setup.py">
-      <SubType>Code</SubType>
-    </Compile>
-  </ItemGroup>
-  <ItemGroup>
-    <InterpreterReference Include="Global|ContinuumAnalytics|Anaconda35-64" />
-  </ItemGroup>
-  <ItemGroup>
-    <Folder Include="airsim\" />
-    <Folder Include="car\" />
-    <Folder Include="computer_vision\" />
-    <Folder Include="multirotor\" />
-    <Folder Include="ros\" />
-  </ItemGroup>
-  <ItemGroup>
-    <Content Include="install_packages.bat">
-      <SubType>Code</SubType>
-    </Content>
-    <Content Include="LICENSE" />
-    <Content Include="README.md">
-      <SubType>Code</SubType>
-    </Content>
-  </ItemGroup>
-  <PropertyGroup>
-    <VisualStudioVersion Condition="'$(VisualStudioVersion)' == ''">10.0</VisualStudioVersion>
-  </PropertyGroup>
-  <!-- Uncomment the CoreCompile target to enable the Build command in
-       Visual Studio and specify your pre- and post-build commands in
-       the BeforeBuild and AfterBuild targets below. -->
-  <!--<Target Name="CoreCompile" />-->
-  <Target Name="BeforeBuild">
-  </Target>
-  <Target Name="AfterBuild">
-  </Target>
-  <Import Project="$(MSBuildExtensionsPath32)\Microsoft\VisualStudio\v$(VisualStudioVersion)\Python Tools\Microsoft.PythonTools.targets" />
->>>>>>> 22f09f71
+﻿<?xml version="1.0" encoding="utf-8"?>
+<Project DefaultTargets="Build" xmlns="http://schemas.microsoft.com/developer/msbuild/2003" ToolsVersion="4.0">
+  <PropertyGroup>
+    <Configuration Condition=" '$(Configuration)' == '' ">Debug</Configuration>
+    <SchemaVersion>2.0</SchemaVersion>
+    <ProjectGuid>e2049e20-b6dd-474e-8bca-1c8dc54725aa</ProjectGuid>
+    <ProjectHome>.</ProjectHome>
+    <StartupFile>car\hello_car.py</StartupFile>
+    <SearchPath>
+    </SearchPath>
+    <WorkingDirectory>.</WorkingDirectory>
+    <OutputPath>.</OutputPath>
+    <Name>PythonClient</Name>
+    <RootNamespace>PythonClient</RootNamespace>
+    <InterpreterId>Global|ContinuumAnalytics|Anaconda35-64</InterpreterId>
+    <InterpreterVersion>
+    </InterpreterVersion>
+  </PropertyGroup>
+  <PropertyGroup Condition=" '$(Configuration)' == 'Debug' ">
+    <DebugSymbols>true</DebugSymbols>
+    <EnableUnmanagedDebugging>false</EnableUnmanagedDebugging>
+  </PropertyGroup>
+  <PropertyGroup Condition=" '$(Configuration)' == 'Release' ">
+    <DebugSymbols>true</DebugSymbols>
+    <EnableUnmanagedDebugging>false</EnableUnmanagedDebugging>
+  </PropertyGroup>
+  <ItemGroup>
+    <Compile Include="airsim\client.py" />
+    <Compile Include="airsim\types.py">
+      <SubType>Code</SubType>
+    </Compile>
+    <Compile Include="airsim\utils.py">
+      <SubType>Code</SubType>
+    </Compile>
+    <Compile Include="airsim\__init__.py">
+      <SubType>Code</SubType>
+    </Compile>
+    <Compile Include="car\legacy_hello_car.py">
+      <SubType>Code</SubType>
+    </Compile>
+    <Compile Include="car\multi_agent_car.py">
+      <SubType>Code</SubType>
+    </Compile>
+    <Compile Include="car\setup_path.py">
+      <SubType>Code</SubType>
+    </Compile>
+    <Compile Include="computer_vision\character_control.py">
+      <SubType>Code</SubType>
+    </Compile>
+    <Compile Include="computer_vision\cv_capture.py">
+      <SubType>Code</SubType>
+    </Compile>
+    <Compile Include="computer_vision\cv_navigate.py">
+      <SubType>Code</SubType>
+    </Compile>
+    <Compile Include="computer_vision\getpos.py" />
+    <Compile Include="computer_vision\ground_truth.py">
+      <SubType>Code</SubType>
+    </Compile>
+    <Compile Include="computer_vision\setup_path.py" />
+    <Compile Include="multirotor\gimbal.py" />
+    <Compile Include="multirotor\land.py" />
+    <Compile Include="car\pause_continue_car.py">
+      <SubType>Code</SubType>
+    </Compile>
+    <Compile Include="multirotor\clock_speed.py">
+      <SubType>Code</SubType>
+    </Compile>
+    <Compile Include="multirotor\manual_mode_demo.py">
+      <SubType>Code</SubType>
+    </Compile>
+    <Compile Include="computer_vision\objects.py">
+      <SubType>Code</SubType>
+    </Compile>
+    <Compile Include="multirotor\multi_agent_drone.py">
+      <SubType>Code</SubType>
+    </Compile>
+    <Compile Include="multirotor\navigate.py">
+      <SubType>Code</SubType>
+    </Compile>
+    <Compile Include="airsim\pfm.py" />
+    <Compile Include="car\car_collision.py" />
+    <Compile Include="car\car_monitor.py" />
+    <Compile Include="car\car_stress_test.py" />
+    <Compile Include="car\DQNcar.py" />
+    <Compile Include="car\drive_straight.py" />
+    <Compile Include="car\hello_car.py" />
+    <Compile Include="car\reset_test_car.py" />
+    <Compile Include="multirotor\opencv_show.py" />
+    <Compile Include="computer_vision\cv_mode.py" />
+    <Compile Include="multirotor\point_cloud.py" />
+    <Compile Include="computer_vision\segmentation.py" />
+    <Compile Include="computer_vision\seg_pallete.py" />
+    <Compile Include="multirotor\box.py" />
+    <Compile Include="multirotor\disarm.py" />
+    <Compile Include="multirotor\DQNdrone.py" />
+    <Compile Include="multirotor\drone_stress_test.py" />
+    <Compile Include="multirotor\hello_drone.py" />
+    <Compile Include="multirotor\orbit.py" />
+    <Compile Include="multirotor\path.py" />
+    <Compile Include="multirotor\pause_continue_drone.py" />
+    <Compile Include="multirotor\reset_test_drone.py" />
+    <Compile Include="multirotor\setup_path.py" />
+    <Compile Include="multirotor\survey.py" />
+    <Compile Include="multirotor\takeoff.py" />
+    <Compile Include="ros\car_image_raw.py" />
+    <Compile Include="ros\car_pose.py" />
+    <Compile Include="ros\drone_image_raw.py" />
+    <Compile Include="ros\setup_path.py" />
+    <Compile Include="setup.py">
+      <SubType>Code</SubType>
+    </Compile>
+  </ItemGroup>
+  <ItemGroup>
+    <InterpreterReference Include="Global|ContinuumAnalytics|Anaconda35-64" />
+  </ItemGroup>
+  <ItemGroup>
+    <Folder Include="airsim\" />
+    <Folder Include="car\" />
+    <Folder Include="computer_vision\" />
+    <Folder Include="multirotor\" />
+    <Folder Include="ros\" />
+  </ItemGroup>
+  <ItemGroup>
+    <Content Include="install_packages.bat">
+      <SubType>Code</SubType>
+    </Content>
+    <Content Include="LICENSE" />
+    <Content Include="README.md">
+      <SubType>Code</SubType>
+    </Content>
+  </ItemGroup>
+  <PropertyGroup>
+    <VisualStudioVersion Condition="'$(VisualStudioVersion)' == ''">10.0</VisualStudioVersion>
+  </PropertyGroup>
+  <!-- Uncomment the CoreCompile target to enable the Build command in
+       Visual Studio and specify your pre- and post-build commands in
+       the BeforeBuild and AfterBuild targets below. -->
+  <!--<Target Name="CoreCompile" />-->
+  <Target Name="BeforeBuild">
+  </Target>
+  <Target Name="AfterBuild">
+  </Target>
+  <Import Project="$(MSBuildExtensionsPath32)\Microsoft\VisualStudio\v$(VisualStudioVersion)\Python Tools\Microsoft.PythonTools.targets" />
 </Project>