--- conflicted
+++ resolved
@@ -1,90 +1,80 @@
-// Copyright (c) Microsoft Corporation. All rights reserved.
-// Licensed under the MIT License.
-
-#ifndef airsim_core_UpdatableContainer_hpp
-#define airsim_core_UpdatableContainer_hpp
-
-#include "UpdatableObject.hpp"
-#include "common/Common.hpp"
-
-namespace msr
-{
-namespace airlib
-{
-
-    template <typename TUpdatableObjectPtr>
-    class UpdatableContainer : public UpdatableObject
-    {
-    public: //limited container interface
-        typedef vector<TUpdatableObjectPtr> MembersContainer;
-        typedef typename MembersContainer::iterator iterator;
-        typedef typename MembersContainer::const_iterator const_iterator;
-        typedef typename MembersContainer::value_type value_type;
-        iterator begin() { return members_.begin(); }
-        iterator end() { return members_.end(); }
-        const_iterator begin() const { return members_.begin(); }
-        const_iterator end() const { return members_.end(); }
-        uint size() const { return static_cast<uint>(members_.size()); }
-        const TUpdatableObjectPtr& at(uint index) const { members_.at(index); }
-        TUpdatableObjectPtr& at(uint index) { return members_.at(index); }
-        //allow to override membership modifications
-        virtual void clear()
-        {
-            for (auto m : members_) {
-                m->setParent(nullptr);
-            }
-            members_.clear();
-        }
-        virtual void insert(TUpdatableObjectPtr member)
-        {
-            member->setParent(this);
-            members_.push_back(member);
-        }
-        virtual void erase_remove(TUpdatableObjectPtr member)
-        {
-            member->setParent(nullptr);
-            members_.erase(std::remove(members_.begin(), members_.end(), member), members_.end());
-        }
-
-<<<<<<< HEAD
-    virtual void update(float delta = 0) override
-    {
-        UpdatableObject::update(delta);
-
-        for (TUpdatableObjectPtr& member : members_)
-            member->update(delta);
-    }
-=======
-    public:
-        //*** Start: UpdatableState implementation ***//
-        virtual void resetImplementation() override
-        {
-            for (TUpdatableObjectPtr& member : members_)
-                member->reset();
-        }
-
-        virtual void update() override
-        {
-            UpdatableObject::update();
->>>>>>> 9c84fc13
-
-            for (TUpdatableObjectPtr& member : members_)
-                member->update();
-        }
-
-        virtual void reportState(StateReporter& reporter) override
-        {
-            for (TUpdatableObjectPtr& member : members_)
-                member->reportState(reporter);
-        }
-
-        //*** End: UpdatableState implementation ***//
-
-        virtual ~UpdatableContainer() = default;
-
-    private:
-        MembersContainer members_;
-    };
-}
-} //namespace
-#endif
+// Copyright (c) Microsoft Corporation. All rights reserved.
+// Licensed under the MIT License.
+
+#ifndef airsim_core_UpdatableContainer_hpp
+#define airsim_core_UpdatableContainer_hpp
+
+#include "UpdatableObject.hpp"
+#include "common/Common.hpp"
+
+namespace msr
+{
+namespace airlib
+{
+
+    template <typename TUpdatableObjectPtr>
+    class UpdatableContainer : public UpdatableObject
+    {
+    public: //limited container interface
+        typedef vector<TUpdatableObjectPtr> MembersContainer;
+        typedef typename MembersContainer::iterator iterator;
+        typedef typename MembersContainer::const_iterator const_iterator;
+        typedef typename MembersContainer::value_type value_type;
+        iterator begin() { return members_.begin(); }
+        iterator end() { return members_.end(); }
+        const_iterator begin() const { return members_.begin(); }
+        const_iterator end() const { return members_.end(); }
+        uint size() const { return static_cast<uint>(members_.size()); }
+        const TUpdatableObjectPtr& at(uint index) const { members_.at(index); }
+        TUpdatableObjectPtr& at(uint index) { return members_.at(index); }
+        //allow to override membership modifications
+        virtual void clear()
+        {
+            for (auto m : members_) {
+                m->setParent(nullptr);
+            }
+            members_.clear();
+        }
+        virtual void insert(TUpdatableObjectPtr member)
+        {
+            member->setParent(this);
+            members_.push_back(member);
+        }
+        virtual void erase_remove(TUpdatableObjectPtr member)
+        {
+            member->setParent(nullptr);
+            members_.erase(std::remove(members_.begin(), members_.end(), member), members_.end());
+        }
+
+    public:
+        //*** Start: UpdatableState implementation ***//
+        virtual void resetImplementation() override
+        {
+            for (TUpdatableObjectPtr& member : members_)
+                member->reset();
+        }
+
+        virtual void update(float delta = 0) override
+        {
+            UpdatableObject::update(delta);
+
+            for (TUpdatableObjectPtr& member : members_)
+                member->update(delta);
+        }
+
+        virtual void reportState(StateReporter& reporter) override
+        {
+            for (TUpdatableObjectPtr& member : members_)
+                member->reportState(reporter);
+        }
+
+        //*** End: UpdatableState implementation ***//
+
+        virtual ~UpdatableContainer() = default;
+
+    private:
+        MembersContainer members_;
+    };
+}
+} //namespace
+#endif