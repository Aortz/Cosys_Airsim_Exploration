// Copyright (c) Microsoft Corporation. All rights reserved.
// Licensed under the MIT License.

#ifndef airsim_core_AirSimSettings_hpp
#define airsim_core_AirSimSettings_hpp

#include <string>
#include <vector>
#include <exception>
#include <functional>
#include "Settings.hpp"
#include "CommonStructs.hpp"
#include "common_utils/Utils.hpp"
#include "ImageCaptureBase.hpp"
#include "sensors/SensorBase.hpp"

namespace msr { namespace airlib {

struct AirSimSettings {
private:
    typedef common_utils::Utils Utils;
    typedef ImageCaptureBase::ImageType ImageType;

public: //types
    static constexpr int kSubwindowCount = 3; //must be >= 3 for now
    static constexpr char const * kVehicleTypePX4 = "px4multirotor";
	static constexpr char const * kVehicleTypeArduCopterSolo = "arducoptersolo";
	static constexpr char const * kVehicleTypeSimpleFlight = "simpleflight";
    static constexpr char const * kVehicleTypePhysXCar = "physxcar";
	static constexpr char const * kVehicleTypeBoxCar = "boxcar";
	static constexpr char const * kVehicleTypeCPHusky = "cphusky";
	static constexpr char const * kVehicleTypePioneer = "pioneer";
    static constexpr char const * kVehicleTypeComputerVision = "computervision";
    static constexpr char const * kVehicleTypeUrdfBot = "urdfbot";
    static constexpr char const * kBeaconTypeTemplate = "templateBeacon";
    static constexpr char const * kVehicleInertialFrame = "VehicleInertialFrame";
    static constexpr char const * kSensorLocalFrame = "SensorLocalFrame";

    struct SubwindowSetting {
        int window_index;
        ImageType image_type;
        bool visible;
        std::string camera_name;

        SubwindowSetting(int window_index_val = 0, ImageType image_type_val = ImageType::Scene, bool visible_val = false, const std::string& camera_name_val = "")
            : window_index(window_index_val), image_type(image_type_val), visible(visible_val), camera_name(camera_name_val)
        {
        }
    };

    struct RecordingSetting {
        bool record_on_move;
        float record_interval;

        std::vector<msr::airlib::ImageCaptureBase::ImageRequest> requests;

        RecordingSetting(bool record_on_move_val = false, float record_interval_val = 0.05f)
            : record_on_move(record_on_move_val), record_interval(record_interval_val)
        {
        }
    };

    struct PawnPath {
        std::string pawn_bp;
        std::string slippery_mat;
        std::string non_slippery_mat;

        PawnPath(const std::string& pawn_bp_val = "",
            const std::string& slippery_mat_val = "/AirSim/VehicleAdv/PhysicsMaterials/Slippery.Slippery",
            const std::string& non_slippery_mat_val = "/AirSim/VehicleAdv/PhysicsMaterials/NonSlippery.NonSlippery")
            : pawn_bp(pawn_bp_val), slippery_mat(slippery_mat_val), non_slippery_mat(non_slippery_mat_val)
        {
        }
    };

    struct RCSettings {
        int remote_control_id = -1;
        bool allow_api_when_disconnected = false;
    };

    struct Rotation {
        float yaw = 0;
        float pitch = 0;
        float roll = 0;

        Rotation()
        {
        }

        Rotation(float yaw_val, float pitch_val, float roll_val)
            : yaw(yaw_val), pitch(pitch_val), roll(roll_val)
        {
        }

        bool hasNan()
        {
            return std::isnan(yaw) || std::isnan(pitch) || std::isnan(roll);
        }

        static Rotation nanRotation()
        {
            static const Rotation val(Utils::nan<float>(), Utils::nan<float>(), Utils::nan<float>());
            return val;
        }
    };


    struct GimbalSetting {
        float stabilization = 0;
        //bool is_world_frame = false;
        Rotation rotation = Rotation::nanRotation();
    };

    struct CaptureSetting {
        //below settings_json are obtained by using Unreal console command (press ~):
        // ShowFlag.VisualizeHDR 1.
        //to replicate camera settings_json to SceneCapture2D
        //TODO: should we use UAirBlueprintLib::GetDisplayGamma()?
        typedef msr::airlib::Utils Utils;
        static constexpr float kSceneTargetGamma = 1.4f;

        int image_type = 0;

        unsigned int width = 960, height = 540; //960 X 540
        float fov_degrees = Utils::nan<float>(); //90.0f
        int auto_exposure_method = -1;   //histogram
        float auto_exposure_speed = Utils::nan<float>(); // 100.0f;
        float auto_exposure_bias = Utils::nan<float>(); // 0;
        float auto_exposure_max_brightness = Utils::nan<float>(); // 0.64f;
        float auto_exposure_min_brightness = Utils::nan<float>(); // 0.03f;
        float auto_exposure_low_percent = Utils::nan<float>(); // 80.0f;
        float auto_exposure_high_percent = Utils::nan<float>(); // 98.3f;
        float auto_exposure_histogram_log_min = Utils::nan<float>(); // -8;
        float auto_exposure_histogram_log_max = Utils::nan<float>(); // 4;
        float motion_blur_amount = Utils::nan<float>();
		float motion_blur_max = Utils::nan<float>(); // 5f;
        float target_gamma = Utils::nan<float>(); //1.0f; //This would be reset to kSceneTargetGamma for scene as default
        int projection_mode = 0; // ECameraProjectionMode::Perspective
        float ortho_width = Utils::nan<float>();
		float chromatic_aberration_scale = Utils::nan<float>(); // 0f;
		bool ignore_marked = false;
    };

    struct NoiseSetting {
        int ImageType = 0;

        bool Enabled = false;

        float RandContrib = 0.2f;
        float RandSpeed = 100000.0f;
        float RandSize = 500.0f;
        float RandDensity = 2.0f;

        float HorzWaveContrib = 0.03f;
        float HorzWaveStrength = 0.08f;
        float HorzWaveVertSize = 1.0f;
        float HorzWaveScreenSize = 1.0f;

        float HorzNoiseLinesContrib = 1.0f;
        float HorzNoiseLinesDensityY = 0.01f;
        float HorzNoiseLinesDensityXY = 0.5f;

        float HorzDistortionContrib = 1.0f;
        float HorzDistortionStrength = 0.002f;

		bool LensDistortionEnable = false;
		float LensDistortionAreaFalloff = 1.0f;
		float LensDistortionAreaRadius = 1.0f;
		float LensDistortionIntensity = 0.5f;
		bool LensDistortionInvert = false;
    };

    struct CameraSetting {
        //nan means keep the default values set in components
        Vector3r position = VectorMath::nanVector();
        Rotation rotation = Rotation::nanRotation();

        bool external = false;                            // define if a sensor is attached to the vehicle itself(false), or to the world and is an external sensor (true)
        bool external_ned = true;                         // define if the external sensor coordinates should be reported back by the API in local NED or Unreal coordinates
        bool draw_sensor = false;						  // Draw the physical sensor in the world on the vehicle

        GimbalSetting gimbal;
        std::map<int, CaptureSetting> capture_settings;
        std::map<int, NoiseSetting>  noise_settings;

        CameraSetting()
        {
            initializeCaptureSettings(capture_settings);
            initializeNoiseSettings(noise_settings);
        }
    };

    struct CameraDirectorSetting {
        Vector3r position = VectorMath::nanVector();
        Rotation rotation = Rotation::nanRotation();
        float follow_distance = Utils::nan<float>();
    };

    struct SensorSetting {
        SensorBase::SensorType sensor_type;
        std::string sensor_name;
        bool enabled;
    };

    struct BarometerSetting : SensorSetting {
    };

    struct ImuSetting : SensorSetting {
    };

    struct GpsSetting : SensorSetting {
    };

    struct MagnetometerSetting : SensorSetting {
    };

    struct DistanceSetting : SensorSetting {
    };

    struct LidarSetting : SensorSetting {

        // shared defaults
        uint number_of_channels = 16;
        real_T range = 100.0f;                            // meters
        uint measurement_per_cycle = 512;
        uint horizontal_rotation_frequency = 10;          // rotations/sec
        float horizontal_FOV_start = 0;                   // degrees
        float horizontal_FOV_end = 359;                   // degrees
		float update_frequency = 10;				      // how frequently to update the data in Hz
		bool limit_points = true;						  // limit the amount of points per measurement to 100000
		bool pause_after_measurement = false;			  // Pause the simulation after each measurement. Useful for API interaction to be synced
												          // If true, the time passed in-engine will be used (when performance doesn't allow real-time operation)

		bool generate_noise = false;					  // Toggle range based noise
		real_T min_noise_standard_deviation = 0;		  // Minimum noise standard deviation
		real_T noise_distance_scale = 1;			      // Factor to scale noise based on distance

        // defaults specific to a mode
        float vertical_FOV_upper = Utils::nan<float>();   // drones -15, car +10
        float vertical_FOV_lower = Utils::nan<float>();   // drones -45, car -10
        Vector3r position = VectorMath::nanVector(); 
        Rotation rotation = Rotation::nanRotation();

        bool draw_debug_points = false;
        bool draw_sensor = false;						  // Draw the physical sensor in the world on the vehicle


        bool external = false;                            // define if a sensor is attached to the vehicle itself(false), or to the world and is an external sensor (true)
        bool external_ned = true;                         // define if the external sensor coordinates should be reported back by the API in local NED or Unreal coordinates
        std::string data_frame = AirSimSettings::kVehicleInertialFrame;
    };


	struct GPULidarSetting : SensorSetting {

		// shared defaults
		uint number_of_channels = 64;
		real_T range = 50.0f;                            // meters
        float range_max_lambertian_percentage = 80;       // Lambertian reflectivity percentage to max out on. Will act linear to 0% for below.

        float rain_max_intensity = 70;                    // Rain intensity maximum to scale from in mm/hour.
        float rain_constant_a = 0.01f;                     // Two constants to calculate the extinction coefficient in rain
        float rain_constant_b = 0.6f;

		uint measurement_per_cycle = 2048;
		float horizontal_rotation_frequency = 10;         // rotations/sec
		float horizontal_FOV_start = 0;                   // degrees
		float horizontal_FOV_end = 359;                   // degrees
		float update_frequency = 10;				      // how frequently to update the data in Hz
		uint resolution = 512;
		bool ground_truth = false;                        // Generate ground truth segmentation color values
		bool generate_noise = false;					  // Toggle range based noise

		bool ignore_marked = false;
		real_T min_noise_standard_deviation = 0;		  // Minimum noise standard deviation
		real_T noise_distance_scale = 1;			      // Factor to scale noise based on distance

		// defaults specific to a mode
		float vertical_FOV_upper = Utils::nan<float>();   // drones -15, car +10
		float vertical_FOV_lower = Utils::nan<float>();   // drones -45, car -10
		Vector3r position = VectorMath::nanVector();
		Rotation rotation = Rotation::nanRotation();

		bool generate_intensity = false;                  // Toggle intensity calculation on or off
        std::string material_list_file = "";              // String holding all material data

        bool external = false;                            // define if a sensor is attached to the vehicle itself(false), or to the world and is an external sensor (true)
        bool external_ned = true;                         // define if the external sensor coordinates should be reported back by the API in local NED or Unreal coordinates

		bool draw_debug_points = false;
		uint draw_mode = 0;								  // 0 = no coloring, 1 = instance segmentation, 2 = material, 3 = intensity
        bool draw_sensor = false;						  // Draw the physical sensor in the world on the vehicle
	};

	struct EchoSetting : SensorSetting {

		// Signal propagation settings
		uint number_of_traces = 1000;					// Amount of traces (rays) being cast
		float reflection_opening_angle = 10.0f;			// Beam width of the scattered traces
		float attenuation_per_distance = 0.0f;			// Attenuation of signal wrt distance traveled (dB/m)
		float attenuation_per_reflection = 0.0f;        // Attenuation of signal wrt reflections (dB)
		float attenuation_limit = -100.0f;              // Attenuation at which the signal is considered dissipated (dB)
		float distance_limit = 10.0f;					// Maximum distance the signal can travel.
		int reflection_limit = 3;						// Maximum times the signal can reflect.
		float reflection_distance_limit = 0.4f;			// Maximum distance between reflection locations.
		float sensor_opening_angle = 180.0f;			// The opening angle in which rays will be cast from the sensor

		// Sensor settings
		float measurement_frequency = 10;				// The frequency of the sensor (measurements/s)
		float sensor_diameter = 0.5;					// The diameter of the sensor plane used to capture the reflecting traces (meter)

		// Engine & timing settings
		bool pause_after_measurement = false;			// Pause the simulation after each measurement. Useful for API interaction to be synced
														// If true, the time passed in-engine will be used (when performance doesn't allow real-time operation)
		// Debug settings
		bool draw_initial_points = false;		     	// Draw the points of the initial half sphere where the traces (rays) are cast
		bool draw_bounce_lines = false;					// Draw lines of all bouncing reflections of the traces with their color depending on attenuation
		bool draw_reflected_points = true;				// Draw debug points in world where reflected points are captured by the sensor
		bool draw_reflected_lines = false;				// Draw debug lines in world from reflected points to the sensor
		bool draw_reflected_paths = false;				// Draw debug lines for the full path of reflected points to the sensor
		bool draw_sensor = false;						// Draw the physical sensor in the world on the vehicle
		bool draw_external_points = false;				// Draw points from an external source (e.g. MATLAB clustered pointcloud)

        bool external = false;                            // define if a sensor is attached to the vehicle itself(false), or to the world and is an external sensor (true)
        bool external_ned = true;                         // define if the external sensor coordinates should be reported back by the API in local NED or Unreal coordinates

		// Misc
		Vector3r position = VectorMath::nanVector();
		Rotation rotation = Rotation::nanRotation();
		bool ignore_marked = false;
	};

    struct SensorTemplateSetting : SensorSetting {
        // Engine & timing settings
        float measurement_frequency = 10;				// The frequency of the sensor (measurements/s)
        bool pause_after_measurement = false;			// Pause the simulation after each measurement. Useful for API interaction to be synced
                                                        // If true, the time passed in-engine will be used (when performance doesn't allow real-time operation)

        std::string attach_link = "";

        // Misc
        std::string data_frame = AirSimSettings::kSensorLocalFrame;
        Vector3r position = VectorMath::nanVector();
        Rotation rotation = Rotation::nanRotation();
    };

    struct MarLocUwbSetting : SensorSetting {
        // Engine & timing settings
        uint number_of_traces = 5;	     				// Amount of traces (rays) being cast
        float sensor_opening_angle = 180.0f;			// The opening angle in which rays will be cast from the sensor
        float measurement_frequency = 10;				// The frequency of the sensor (measurements/s)
        bool pause_after_measurement = false;			// Pause the simulation after each measurement. Useful for API interaction to be synced
                                                        // If true, the time passed in-engine will be used (when performance doesn't allow real-time operation)

        std::string attach_link = "";

        // Misc
        std::string data_frame = AirSimSettings::kSensorLocalFrame;
        Vector3r position = VectorMath::nanVector();
        Rotation rotation = Rotation::nanRotation();
    };

    struct VehicleSetting {
        //required
        std::string vehicle_name;
        std::string vehicle_type;

        //optional
        std::string default_vehicle_state;
        std::string pawn_path;
        bool allow_api_always = true;
        bool auto_create = true;
        bool enable_collision_passthrough = false;
        bool enable_trace = false;
        bool enable_collisions = true;
        bool is_fpv_vehicle = false;
        
        //nan means use player start
        Vector3r position = VectorMath::nanVector(); //in global NED
        Rotation rotation = Rotation::nanRotation();

        std::map<std::string, CameraSetting> cameras;
        std::map<std::string, std::unique_ptr<SensorSetting>> sensors;

        RCSettings rc;
    };

    struct BeaconSetting {
        //required
        std::string beacon_name;
        std::string beacon_type;
        std::string beacon_pawn_name;

        //optional
        std::string default_beacon_state;
        std::string pawn_path;
        bool allow_api_always = true;
        bool auto_create = true;
        bool enable_collision_passthrough = false;
        bool enable_trace = false;
        bool enable_collisions = true;
        bool is_fpv_vehicle = false;
        float debug_symbol_scale = 0.0f;

        //nan means use player start
        Vector3r position = VectorMath::nanVector(); //in global NED
        Rotation rotation = Rotation::nanRotation();

        std::map<std::string, CameraSetting> cameras;
        std::map<std::string, std::unique_ptr<SensorSetting>> sensors;
        std::vector<std::pair<std::string, std::string>> collision_blacklist;
        RCSettings rc;
    };

    struct MavLinkConnectionInfo {
        /* Default values are requires so uninitialized instance doesn't have random values */

        bool use_serial = true; // false means use UDP instead
                                //Used to connect via HITL: needed only if use_serial = true
        std::string serial_port = "*";
        int baud_rate = 115200;

        //Used to connect to drone over UDP: needed only if use_serial = false
        std::string ip_address = "127.0.0.1";
        int ip_port = 14560;

        // The PX4 SITL app requires receiving drone commands over a different mavlink channel.
        // So set this to empty string to disable this separate command channel.
        std::string sitl_ip_address = "127.0.0.1";
        int sitl_ip_port = 14556;

        // The log viewer can be on a different machine, so you can configure it's ip address and port here.
        int logviewer_ip_port = 14388;
        int logviewer_ip_sport = 14389; // for logging all messages we send to the vehicle.
        std::string logviewer_ip_address = "127.0.0.1";

        // The QGroundControl app can be on a different machine, so you can configure it's ip address and port here.
        int qgc_ip_port = 14550;
        std::string qgc_ip_address = "127.0.0.1";

        // mavlink vehicle identifiers
        uint8_t sim_sysid = 142;
        int sim_compid = 42;
        uint8_t offboard_sysid = 134;
        int offboard_compid = 1;
        uint8_t vehicle_sysid = 135;
        int vehicle_compid = 1;

        // if you want to select a specific local network adapter so you can reach certain remote machines (e.g. wifi versus ethernet) 
        // then you will want to change the LocalHostIp accordingly.  This default only works when log viewer and QGC are also on the
        // same machine.  Whatever network you choose it has to be the same one for external
        std::string local_host_ip = "127.0.0.1";

        std::string model = "Generic";
    };

	struct MavLinkVehicleSetting : public VehicleSetting {
		MavLinkConnectionInfo connection_info;
	};

    struct TimeOfDaySetting {
        bool enabled = false;
        std::string start_datetime = "";    //format: %Y-%m-%d %H:%M:%S
        bool is_start_datetime_dst = false;
        float celestial_clock_speed = 1;
        float update_interval_secs = 60;
        bool move_sun = true;
    };

private: //fields
    float settings_version_actual;
    float settings_version_minimum = 1.2f;

public: //fields
    std::string simmode_name = "";

    std::vector<SubwindowSetting> subwindow_settings;
    RecordingSetting recording_setting;
    TimeOfDaySetting tod_setting;

    std::vector<std::string> warning_messages;
    std::vector<std::string> error_messages;
    
    bool is_record_ui_visible = false;
    int initial_view_mode = 2; //ECameraDirectorMode::CAMERA_DIRECTOR_MODE_FLY_WITH_ME
    bool enable_rpc = true;
    std::string api_server_address = "";
    std::string physics_engine_name = "";

    std::string clock_type = "";
    float clock_speed = 1.0f;
    bool engine_sound = false;
    bool log_messages_visible = true;
    HomeGeoPoint origin_geopoint{ GeoPoint(47.641468, -122.140165, 122) }; //The geo-coordinate assigned to Unreal coordinate 0,0,0
    std::map<std::string, PawnPath> pawn_paths; //path for pawn blueprint
    std::map<std::string, std::unique_ptr<VehicleSetting>> vehicles;
    std::map<std::string, std::unique_ptr<BeaconSetting>> beacons;
    CameraSetting camera_defaults;
    CameraDirectorSetting camera_director;
	float speed_unit_factor =  1.0f;
	std::string speed_unit_label = "m\\s";
    std::map<std::string, std::unique_ptr<SensorSetting>> sensor_defaults;

    std::string material_list_file = "";

public: //methods
    static AirSimSettings& singleton() 
    {
        static AirSimSettings instance;
        return instance;
    }

    AirSimSettings()
    {
        initializeSubwindowSettings(subwindow_settings);
        initializePawnPaths(pawn_paths);
        initializeVehicleSettings(vehicles);
    }

    //returns number of warnings
    void load(std::function<std::string(void)> simmode_getter)
    {
        warning_messages.clear();
        error_messages.clear();
        const Settings& settings_json = Settings::singleton();
        checkSettingsVersion(settings_json);

        loadCoreSimModeSettings(settings_json, simmode_getter);
        loadDefaultCameraSetting(settings_json, camera_defaults);
        loadCameraDirectorSetting(settings_json, camera_director, simmode_name);
        loadSubWindowsSettings(settings_json, subwindow_settings);
        loadViewModeSettings(settings_json);
        loadRecordingSetting(settings_json, recording_setting);
        loadPawnPaths(settings_json, pawn_paths);
        loadOtherSettings(settings_json);
        loadDefaultSensorSettings(simmode_name, settings_json, sensor_defaults);
        loadVehicleSettings(simmode_name, settings_json, vehicles);
        loadBeaconSettings(simmode_name, settings_json, beacons);

        //this should be done last because it depends on type of vehicles we have
        loadClockSettings(settings_json);
    }

    static void initializeSettings(const std::string& json_settings_text)
    {
        Settings& settings_json = Settings::loadJSonString(json_settings_text);
        if (! settings_json.isLoadSuccess())
            throw std::invalid_argument("Cannot parse JSON settings_json string.");
    }

    static void createDefaultSettingsFile()
    {
        std::string settings_filename = Settings::getUserDirectoryFullPath("settings.json");
        Settings& settings_json = Settings::loadJSonString("{}");
        //write some settings_json in new file otherwise the string "null" is written if all settings_json are empty
        settings_json.setString("SeeDocsAt", "https://cosysgit.uantwerpen.be/sensorsimulation/airsim/-/blob/master/docs/settings.md");
        settings_json.setDouble("SettingsVersion", 1.2);

        //TODO: there is a crash in Linux due to settings_json.saveJSonString(). Remove this workaround after we only support Unreal 4.17
        //https://answers.unrealengine.com/questions/664905/unreal-crashes-on-two-lines-of-extremely-simple-st.html
        settings_json.saveJSonFile(settings_filename);
    }

    const VehicleSetting* getVehicleSetting(const std::string& vehicle_name) const
    {
        auto it = vehicles.find(vehicle_name);
        if (it == vehicles.end())
            throw std::invalid_argument(Utils::stringf("VehicleSetting for vehicle name %s was requested but not found",
                vehicle_name.c_str()).c_str());
        else
            return it->second.get();
    }

private:
    void checkSettingsVersion(const Settings& settings_json)
    {
        bool has_default_settings = hasDefaultSettings(settings_json, settings_version_actual);
        bool upgrade_required = settings_version_actual < settings_version_minimum;
        if (upgrade_required) {
            bool auto_upgrade = false;

            //if we have default setting file not modified by user then we will 
            //just auto-upgrade it
            if (has_default_settings) {
                auto_upgrade = true;
            }
            else {
                //check if auto-upgrade is possible
                if (settings_version_actual == 1) {
                    const std::vector<std::string> all_changed_keys = {
                        "AdditionalCameras", "CaptureSettings", "NoiseSettings",
                        "UsageScenario", "SimpleFlight", "PX4"
                    };
                    std::stringstream detected_keys_ss;
                    for (const auto& changed_key : all_changed_keys) {
                        if (settings_json.hasKey(changed_key))
                            detected_keys_ss << changed_key << ",";
                    }
                    std::string detected_keys = detected_keys_ss.str();
                    if (detected_keys.length()) {
                        std::string error_message =
                            "You are using newer version of AirSim with older version of settings.json. "
                            "You can either delete your settings.json and restart AirSim or use the upgrade "
                            "instructions at https://git.io/vjefh. \n\n"
                            "Following keys in your settings.json needs updating: "
                            ;

                        error_messages.push_back(error_message + detected_keys);
                    }
                    else
                        auto_upgrade = true;
                }
                else
                    auto_upgrade = true;
            }

            if (auto_upgrade) {
                warning_messages.push_back(
                    "You are using newer version of AirSim with older version of settings.json. "
                    "You should delete your settings.json file and restart AirSim.");
            }
        }
        //else no action necessary
    }

    bool hasDefaultSettings(const Settings& settings_json, float& version)
    {
        //if empty settings file
        bool has_default = settings_json.size() == 0;

        bool has_docs = settings_json.getString("SeeDocsAt", "") != ""
            || settings_json.getString("see_docs_at", "") != "";
        //we had spelling mistake so we are currently supporting SettingsVersion or SettingdVersion :(
        version = settings_json.getFloat("SettingsVersion", settings_json.getFloat("SettingdVersion", 0));

        //If we have pre-V1 settings and only element is docs link
        has_default |= settings_json.size() == 1 && has_docs;

        //if we have V1 settings and only elements are docs link and version
        has_default |= settings_json.size() == 2 && has_docs && version > 0;

        return has_default;
    }

    void loadCoreSimModeSettings(const Settings& settings_json, std::function<std::string(void)> simmode_getter)
    {
        //get the simmode from user if not specified
        simmode_name = settings_json.getString("SimMode", "");
        if (simmode_name == "") {
            if (simmode_getter)
                simmode_name = simmode_getter();
            else
                throw std::invalid_argument("simmode_name is not expected empty in SimModeBase");
        }

        physics_engine_name = settings_json.getString("PhysicsEngineName", "");
        if (physics_engine_name == "") {
            if (simmode_name == "Multirotor")
                physics_engine_name = "FastPhysicsEngine";
            else
                physics_engine_name = "PhysX"; //this value is only informational for now
        }

		material_list_file = getMaterialListFile();
    }

    std::string getMaterialListFile()
	{

        if (FILE* file = fopen(msr::airlib::Settings::getExecutableFullPath("materials.csv").c_str(), "r")) {
            fclose(file);
            return material_list_file = msr::airlib::Settings::getExecutableFullPath("materials.csv");
        }
        else {
            return material_list_file = msr::airlib::Settings::Settings::getUserDirectoryFullPath("materials.csv");
        }
	}

    void loadViewModeSettings(const Settings& settings_json)
    {
        std::string view_mode_string = settings_json.getString("ViewMode", "");

        if (view_mode_string == "") {
            if (simmode_name == "Multirotor")
                view_mode_string = "FlyWithMe";
            else if (simmode_name == "ComputerVision")
                view_mode_string = "Fpv";
            else
                view_mode_string = "SpringArmChase";
        }

        if (view_mode_string == "Fpv")
            initial_view_mode = 0; // ECameraDirectorMode::CAMERA_DIRECTOR_MODE_FPV;
        else if (view_mode_string == "GroundObserver")
            initial_view_mode = 1; // ECameraDirectorMode::CAMERA_DIRECTOR_MODE_GROUND_OBSERVER;
        else if (view_mode_string == "FlyWithMe")
            initial_view_mode = 2; //ECameraDirectorMode::CAMERA_DIRECTOR_MODE_FLY_WITH_ME;
        else if (view_mode_string == "Manual")
            initial_view_mode = 3; // ECameraDirectorMode::CAMERA_DIRECTOR_MODE_MANUAL;
        else if (view_mode_string == "SpringArmChase")
            initial_view_mode = 4; // ECameraDirectorMode::CAMERA_DIRECTOR_MODE_SPRINGARM_CHASE;
        else if (view_mode_string == "Backup")
            initial_view_mode = 5; // ECameraDirectorMode::CAMREA_DIRECTOR_MODE_BACKUP;
        else if (view_mode_string == "NoDisplay")
            initial_view_mode = 6; // ECameraDirectorMode::CAMREA_DIRECTOR_MODE_NODISPLAY;
        else if (view_mode_string == "Front")
            initial_view_mode = 7; // ECameraDirectorMode::CAMREA_DIRECTOR_MODE_FRONT;
        else
            error_messages.push_back("ViewMode setting is not recognized: " + view_mode_string);
    }

    static void loadRCSetting(const std::string& simmode_name, const Settings& settings_json, RCSettings& rc_setting)
    {
        Settings rc_json;
        if (settings_json.getChild("RC", rc_json)) {
            rc_setting.remote_control_id = rc_json.getInt("RemoteControlID", 
                simmode_name == "Multirotor" ? 0 : -1);
            rc_setting.allow_api_when_disconnected = rc_json.getBool("AllowAPIWhenDisconnected",
                rc_setting.allow_api_when_disconnected);
        }
    }

    static std::string getCameraName(const Settings& settings_json)
    {
        return settings_json.getString("CameraName", 
            //TODO: below exist only due to legacy reason and can be replaced by "" in future
            std::to_string(settings_json.getInt("CameraID", 0)));
    }

    static void loadRecordingSetting(const Settings& settings_json, RecordingSetting& recording_setting)
    {
        Settings recording_json;
        if (settings_json.getChild("Recording", recording_json)) {
            recording_setting.record_on_move = recording_json.getBool("RecordOnMove", recording_setting.record_on_move);
            recording_setting.record_interval = recording_json.getFloat("RecordInterval", recording_setting.record_interval);

            Settings req_cameras_settings;
            if (recording_json.getChild("Cameras", req_cameras_settings)) {
                for (size_t child_index = 0; child_index < req_cameras_settings.size(); ++child_index) {
                    Settings req_camera_settings;
                    if (req_cameras_settings.getChild(child_index, req_camera_settings)) {
                        std::string camera_name = getCameraName(req_camera_settings);
                        ImageType image_type =
                            Utils::toEnum<ImageType>(
                                req_camera_settings.getInt("ImageType", 0));
                        bool compress = req_camera_settings.getBool("Compress", true);
                        bool pixels_as_float = req_camera_settings.getBool("PixelsAsFloat", false);

                        recording_setting.requests.push_back(msr::airlib::ImageCaptureBase::ImageRequest(
                            camera_name, image_type, pixels_as_float, compress));
                    }
                }
            }
        }
        if (recording_setting.requests.size() == 0)
            recording_setting.requests.push_back(msr::airlib::ImageCaptureBase::ImageRequest(
                "", ImageType::Scene, false, true));
    }

    static void initializeCaptureSettings(std::map<int, CaptureSetting>& capture_settings)
    {
        capture_settings.clear();
        for (int i = -1; i < Utils::toNumeric(ImageType::Count); ++i) {
            capture_settings[i] = CaptureSetting();
        }
        capture_settings.at(Utils::toNumeric(ImageType::Scene)).target_gamma = CaptureSetting::kSceneTargetGamma;
		capture_settings.at(Utils::toNumeric(ImageType::Segmentation)).target_gamma = 1;
    }

    static void loadCaptureSettings(const Settings& settings_json, std::map<int, CaptureSetting>& capture_settings)
    {
        initializeCaptureSettings(capture_settings);

        Settings json_parent;
        if (settings_json.getChild("CaptureSettings", json_parent)) {
            for (size_t child_index = 0; child_index < json_parent.size(); ++child_index) {
                Settings json_settings_child;     
                if (json_parent.getChild(child_index, json_settings_child)) {
                    CaptureSetting capture_setting;
                    createCaptureSettings(json_settings_child, capture_setting);
                    capture_settings[capture_setting.image_type] = capture_setting;
                }
            }
        }
    }

    static std::unique_ptr<VehicleSetting> createMavLinkVehicleSetting(const Settings& settings_json) 
    {
        //these settings_json are expected in same section, not in another child
        std::unique_ptr<VehicleSetting> vehicle_setting_p = std::unique_ptr<VehicleSetting>(new MavLinkVehicleSetting());
		MavLinkVehicleSetting* vehicle_setting = static_cast<MavLinkVehicleSetting*>(vehicle_setting_p.get());

        //TODO: we should be selecting remote if available else keyboard
        //currently keyboard is not supported so use rc as default
        vehicle_setting->rc.remote_control_id = 0;

        MavLinkConnectionInfo &connection_info = vehicle_setting->connection_info;
        connection_info.sim_sysid = static_cast<uint8_t>(settings_json.getInt("SimSysID", connection_info.sim_sysid));
        connection_info.sim_compid = settings_json.getInt("SimCompID", connection_info.sim_compid);

        connection_info.vehicle_sysid = static_cast<uint8_t>(settings_json.getInt("VehicleSysID", connection_info.vehicle_sysid));
        connection_info.vehicle_compid = settings_json.getInt("VehicleCompID", connection_info.vehicle_compid);

        connection_info.offboard_sysid = static_cast<uint8_t>(settings_json.getInt("OffboardSysID", connection_info.offboard_sysid));
        connection_info.offboard_compid = settings_json.getInt("OffboardCompID", connection_info.offboard_compid);

        connection_info.logviewer_ip_address = settings_json.getString("LogViewerHostIp", connection_info.logviewer_ip_address);
        connection_info.logviewer_ip_port = settings_json.getInt("LogViewerPort", connection_info.logviewer_ip_port);
        connection_info.logviewer_ip_sport = settings_json.getInt("LogViewerSendPort", connection_info.logviewer_ip_sport);

        connection_info.qgc_ip_address = settings_json.getString("QgcHostIp", connection_info.qgc_ip_address);
        connection_info.qgc_ip_port = settings_json.getInt("QgcPort", connection_info.qgc_ip_port);

        connection_info.sitl_ip_address = settings_json.getString("SitlIp", connection_info.sitl_ip_address);
        connection_info.sitl_ip_port = settings_json.getInt("SitlPort", connection_info.sitl_ip_port);

        connection_info.local_host_ip = settings_json.getString("LocalHostIp", connection_info.local_host_ip);


        connection_info.use_serial = settings_json.getBool("UseSerial", connection_info.use_serial);
        connection_info.ip_address = settings_json.getString("UdpIp", connection_info.ip_address);
        connection_info.ip_port = settings_json.getInt("UdpPort", connection_info.ip_port);
        connection_info.serial_port = settings_json.getString("SerialPort", connection_info.serial_port);
        connection_info.baud_rate = settings_json.getInt("SerialBaudRate", connection_info.baud_rate);
        connection_info.model = settings_json.getString("Model", connection_info.model);

        return vehicle_setting_p;
    }

    static Vector3r createVectorSetting(const Settings& settings_json, const Vector3r& default_vec)
    {
        return Vector3r(settings_json.getFloat("X", default_vec.x()), 
            settings_json.getFloat("Y", default_vec.y()), 
            settings_json.getFloat("Z", default_vec.z()));
    }
    static Rotation createRotationSetting(const Settings& settings_json, const Rotation& default_rot)
    {
        return Rotation(settings_json.getFloat("Yaw", default_rot.yaw),
            settings_json.getFloat("Pitch", default_rot.pitch),
            settings_json.getFloat("Roll", default_rot.roll));
    }

    static std::unique_ptr<VehicleSetting> createVehicleSetting(const std::string& simmode_name,  const Settings& settings_json,
        const std::string vehicle_name)
    {
        auto vehicle_type = Utils::toLower(settings_json.getString("VehicleType", ""));

        std::unique_ptr<VehicleSetting> vehicle_setting;
        if (vehicle_type == kVehicleTypePX4 || vehicle_type == kVehicleTypeArduCopterSolo)
            vehicle_setting = createMavLinkVehicleSetting(settings_json);
        //for everything else we don't need derived class yet
        else {
            vehicle_setting = std::unique_ptr<VehicleSetting>(new VehicleSetting());
            if (vehicle_type == kVehicleTypeSimpleFlight) {
                //TODO: we should be selecting remote if available else keyboard
                //currently keyboard is not supported so use rc as default
                vehicle_setting->rc.remote_control_id = 0;
            }
        }
        vehicle_setting->vehicle_name = vehicle_name;

        //required settings_json
        vehicle_setting->vehicle_type = vehicle_type;

        //optional settings_json
        vehicle_setting->pawn_path = settings_json.getString("PawnPath", "");
        vehicle_setting->default_vehicle_state = settings_json.getString("DefaultVehicleState", "");
        vehicle_setting->allow_api_always = settings_json.getBool("AllowAPIAlways", 
            vehicle_setting->allow_api_always);
        vehicle_setting->auto_create = settings_json.getBool("AutoCreate",
            vehicle_setting->auto_create);
        vehicle_setting->enable_collision_passthrough = settings_json.getBool("EnableCollisionPassthrogh", 
            vehicle_setting->enable_collision_passthrough);
        vehicle_setting->enable_trace = settings_json.getBool("EnableTrace",
            vehicle_setting->enable_trace);
        vehicle_setting->enable_collisions = settings_json.getBool("EnableCollisions",
            vehicle_setting->enable_collisions);
        vehicle_setting->is_fpv_vehicle = settings_json.getBool("IsFpvVehicle",
            vehicle_setting->is_fpv_vehicle);

        Settings rc_json;
        if (settings_json.getChild("RC", rc_json)) {
            loadRCSetting(simmode_name, rc_json, vehicle_setting->rc);
        }

        vehicle_setting->position = createVectorSetting(settings_json, vehicle_setting->position);
        vehicle_setting->rotation = createRotationSetting(settings_json, vehicle_setting->rotation);

        loadCameraSettings(settings_json, vehicle_setting->cameras);
        loadSensorSettings(settings_json, "Sensors", vehicle_setting->sensors);
       
        return vehicle_setting;
    }

    static std::unique_ptr<BeaconSetting> createBeaconSetting(const std::string& simmode_name, const Settings& settings_json,
        const std::string beacon_name)
    {
        auto beacon_type = Utils::toLower(settings_json.getString("BeaconType", ""));
        auto beacon_pawn_name = settings_json.getString("BeaconPawnName", "");

        std::unique_ptr<BeaconSetting> beacon_setting;
        beacon_setting = std::unique_ptr<BeaconSetting>(new BeaconSetting());
        beacon_setting->beacon_name = beacon_name;

        //required settings_json
        beacon_setting->beacon_type = beacon_type;

        beacon_setting->beacon_pawn_name = beacon_pawn_name;

        //optional settings_json
        beacon_setting->pawn_path = settings_json.getString("PawnPath", "");
        beacon_setting->default_beacon_state = settings_json.getString("DefaultbeaconState", "");
        beacon_setting->allow_api_always = settings_json.getBool("AllowAPIAlways",
            beacon_setting->allow_api_always);
        beacon_setting->auto_create = settings_json.getBool("AutoCreate",
            beacon_setting->auto_create);
        beacon_setting->enable_collision_passthrough = settings_json.getBool("EnableCollisionPassthrogh",
            beacon_setting->enable_collision_passthrough);
        beacon_setting->enable_trace = settings_json.getBool("EnableTrace",
            beacon_setting->enable_trace);
        beacon_setting->enable_collisions = settings_json.getBool("EnableCollisions",
            beacon_setting->enable_collisions);
        //beacon_setting->is_fpv_beacon = settings_json.getBool("IsFpvbeacon",
            //beacon_setting->is_fpv_beacon);

        Settings rc_json;
        if (settings_json.getChild("RC", rc_json)) {
            loadRCSetting(simmode_name, rc_json, beacon_setting->rc);
        }

        beacon_setting->position = createVectorSetting(settings_json, beacon_setting->position);
        beacon_setting->rotation = createRotationSetting(settings_json, beacon_setting->rotation);

        //loadCameraSettings(settings_json, beacon_setting->cameras);
        //loadSensorSettings(settings_json, "Sensors", beacon_setting->sensors);

        return beacon_setting;
    }

    static void initializeVehicleSettings(std::map<std::string, std::unique_ptr<VehicleSetting>>& vehicles)
    {
        vehicles.clear();

        //NOTE: Do not set defaults for vehicle type here. If you do then make sure
        //to sync code in createVehicleSetting() as well.

        //create simple flight as default multirotor
        auto simple_flight_setting = std::unique_ptr<VehicleSetting>(new VehicleSetting());
        simple_flight_setting->vehicle_name = "SimpleFlight";
        simple_flight_setting->vehicle_type = kVehicleTypeSimpleFlight;
        //TODO: we should be selecting remote if available else keyboard
        //currently keyboard is not supported so use rc as default
        simple_flight_setting->rc.remote_control_id = 0;
        vehicles[simple_flight_setting->vehicle_name] = std::move(simple_flight_setting);

        //create default car vehicle
        auto physx_car_setting = std::unique_ptr<VehicleSetting>(new VehicleSetting());
        physx_car_setting->vehicle_name = "PhysXCar";
        physx_car_setting->vehicle_type = kVehicleTypePhysXCar;
        vehicles[physx_car_setting->vehicle_name] = std::move(physx_car_setting);

		//create default box vehicle
		auto box_car_setting = std::unique_ptr<VehicleSetting>(new VehicleSetting());
		box_car_setting->vehicle_name = "BoxCar";
		box_car_setting->vehicle_type = kVehicleTypeBoxCar;
		vehicles[box_car_setting->vehicle_name] = std::move(box_car_setting);

		//create default robot vehicle
		auto cphusky_setting = std::unique_ptr<VehicleSetting>(new VehicleSetting());
		cphusky_setting->vehicle_name = "CPHusky";
		cphusky_setting->vehicle_type = kVehicleTypeCPHusky;
		vehicles[cphusky_setting->vehicle_name] = std::move(cphusky_setting);

		//create default robot vehicle
		auto pioneer_setting = std::unique_ptr<VehicleSetting>(new VehicleSetting());
		pioneer_setting->vehicle_name = "Pioneer";
		pioneer_setting->vehicle_type = kVehicleTypePioneer;
		vehicles[pioneer_setting->vehicle_name] = std::move(pioneer_setting);

        //create default computer vision vehicle
        auto cv_setting = std::unique_ptr<VehicleSetting>(new VehicleSetting());
        cv_setting->vehicle_name = "ComputerVision";
        cv_setting->vehicle_type = kVehicleTypeComputerVision;
        vehicles[cv_setting->vehicle_name] = std::move(cv_setting);
    }

    static void loadVehicleSettings(const std::string& simmode_name, const Settings& settings_json,
        std::map<std::string, std::unique_ptr<VehicleSetting>>& vehicles)
    {
        initializeVehicleSettings(vehicles);

        msr::airlib::Settings vehicles_child;
        if (settings_json.getChild("Vehicles", vehicles_child)) {
            std::vector<std::string> keys;
            vehicles_child.getChildNames(keys);

            //remove default vehicles, if values are specified in settings
            if (keys.size())
                vehicles.clear();

            for (const auto& key : keys) {
                msr::airlib::Settings child;
                vehicles_child.getChild(key, child);
                vehicles[key] = createVehicleSetting(simmode_name, child, key);
            }
        }
    }

    static void loadBeaconSettings(const std::string& simmode_name, const Settings& settings_json,
        std::map<std::string, std::unique_ptr<BeaconSetting>>& beacons)
    {
        //initializeVehicleSettings(vehicles);

        msr::airlib::Settings beacons_child;
        if (settings_json.getChild("Beacons", beacons_child)) {
            std::vector<std::string> keys;
            beacons_child.getChildNames(keys);

            //remove default beacons, if values are specified in settings
            if (keys.size())
                beacons.clear();

            for (const auto& key : keys) {
                msr::airlib::Settings child;
                beacons_child.getChild(key, child);
                beacons[key] = createBeaconSetting(simmode_name, child, key);
            }
        }
    }

    static void initializePawnPaths(std::map<std::string, PawnPath>& pawn_paths)
    {
        pawn_paths.clear();
        pawn_paths.emplace("BareboneCar",
            PawnPath("Class'/AirSim/VehicleAdv/Vehicle/VehicleAdvPawn.VehicleAdvPawn_C'"));
        pawn_paths.emplace("DefaultCar",
            PawnPath("Class'/AirSim/VehicleAdv/SUV/SuvCarPawn.SuvCarPawn_C'"));
		pawn_paths.emplace("BoxCar",
			PawnPath("Class'/AirSim/VehicleAdv/BoxCar/BoxCarPawn.BoxCarPawn_C'"));
		pawn_paths.emplace("CPHusky",
			PawnPath("Class'/AirSim/VehicleAdv/CPHusky/CPHuskyPawn.CPHuskyPawn_C'"));
		pawn_paths.emplace("Pioneer",
			PawnPath("Class'/AirSim/VehicleAdv/Pioneer/PioneerPawn.PioneerPawn_C'"));
        pawn_paths.emplace("DefaultQuadrotor",
            PawnPath("Class'/AirSim/Blueprints/BP_FlyingPawn.BP_FlyingPawn_C'"));
        pawn_paths.emplace("DefaultComputerVision",
            PawnPath("Class'/AirSim/Blueprints/BP_ComputerVisionPawn.BP_ComputerVisionPawn_C'"));
        
    }

    static void loadPawnPaths(const Settings& settings_json, std::map<std::string, PawnPath>& pawn_paths)
    {
        initializePawnPaths(pawn_paths);

        msr::airlib::Settings pawn_paths_child;
        if (settings_json.getChild("PawnPaths", pawn_paths_child)) {
            std::vector<std::string> keys;
            pawn_paths_child.getChildNames(keys);

            for (const auto& key : keys) {
                msr::airlib::Settings child;
                pawn_paths_child.getChild(key, child);
                pawn_paths[key] = createPathPawn(child);
            }
        }
    }

    static PawnPath createPathPawn(const Settings& settings_json)
    {
        auto paths = PawnPath();
        paths.pawn_bp = settings_json.getString("PawnBP", "");
        auto slippery_mat = settings_json.getString("SlipperyMat", "");
        auto non_slippery_mat = settings_json.getString("NonSlipperyMat", "");

        if (slippery_mat != "")
            paths.slippery_mat = slippery_mat;
        if (non_slippery_mat != "")
            paths.non_slippery_mat = non_slippery_mat;

        return paths;
    }

    static void initializeNoiseSettings(std::map<int, NoiseSetting>&  noise_settings)
    {
        int image_count = Utils::toNumeric(ImageType::Count);
        noise_settings.clear();
        for (int i = -1; i < image_count; ++i)
            noise_settings[i] = NoiseSetting();
    }

    static void loadNoiseSettings(const Settings& settings_json, std::map<int, NoiseSetting>&  noise_settings)
    {
        initializeNoiseSettings(noise_settings);

        Settings json_parent;
        if (settings_json.getChild("NoiseSettings", json_parent)) {
            for (size_t child_index = 0; child_index < json_parent.size(); ++child_index) {
                Settings json_settings_child;     
                if (json_parent.getChild(child_index, json_settings_child)) {
                    NoiseSetting noise_setting;
                    loadNoiseSetting(json_settings_child, noise_setting);
                    noise_settings[noise_setting.ImageType] = noise_setting;
                }
            }
        }
    }

    static void loadNoiseSetting(const msr::airlib::Settings& settings_json, NoiseSetting& noise_setting)
    {
        noise_setting.Enabled = settings_json.getBool("Enabled", noise_setting.Enabled);
        noise_setting.ImageType = settings_json.getInt("ImageType", noise_setting.ImageType);

        noise_setting.HorzWaveStrength = settings_json.getFloat("HorzWaveStrength", noise_setting.HorzWaveStrength);
        noise_setting.RandSpeed = settings_json.getFloat("RandSpeed", noise_setting.RandSpeed);
        noise_setting.RandSize = settings_json.getFloat("RandSize", noise_setting.RandSize);
        noise_setting.RandDensity = settings_json.getFloat("RandDensity", noise_setting.RandDensity);
        noise_setting.RandContrib = settings_json.getFloat("RandContrib", noise_setting.RandContrib);
        noise_setting.HorzWaveContrib = settings_json.getFloat("HorzWaveContrib", noise_setting.HorzWaveContrib);
        noise_setting.HorzWaveVertSize = settings_json.getFloat("HorzWaveVertSize", noise_setting.HorzWaveVertSize);
        noise_setting.HorzWaveScreenSize = settings_json.getFloat("HorzWaveScreenSize", noise_setting.HorzWaveScreenSize);
        noise_setting.HorzNoiseLinesContrib = settings_json.getFloat("HorzNoiseLinesContrib", noise_setting.HorzNoiseLinesContrib);
        noise_setting.HorzNoiseLinesDensityY = settings_json.getFloat("HorzNoiseLinesDensityY", noise_setting.HorzNoiseLinesDensityY);
        noise_setting.HorzNoiseLinesDensityXY = settings_json.getFloat("HorzNoiseLinesDensityXY", noise_setting.HorzNoiseLinesDensityXY);
        noise_setting.HorzDistortionStrength = settings_json.getFloat("HorzDistortionStrength", noise_setting.HorzDistortionStrength);
        noise_setting.HorzDistortionContrib = settings_json.getFloat("HorzDistortionContrib", noise_setting.HorzDistortionContrib);
		noise_setting.LensDistortionEnable = settings_json.getBool("LensDistortionEnable", noise_setting.LensDistortionEnable);
		noise_setting.LensDistortionAreaFalloff = settings_json.getFloat("LensDistortionAreaFalloff", noise_setting.LensDistortionAreaFalloff);
		noise_setting.LensDistortionAreaRadius = settings_json.getFloat("LensDistortionAreaRadius", noise_setting.LensDistortionAreaRadius);
		noise_setting.LensDistortionIntensity = settings_json.getFloat("LensDistortionIntensity", noise_setting.LensDistortionIntensity);
		noise_setting.LensDistortionInvert = settings_json.getBool("LensDistortionInvert", noise_setting.LensDistortionInvert);
    }

    static GimbalSetting createGimbalSetting(const Settings& settings_json)
    {
        GimbalSetting gimbal;
        //capture_setting.gimbal.is_world_frame = settings_json.getBool("IsWorldFrame", false);
        gimbal.stabilization = settings_json.getFloat("Stabilization", false);
        gimbal.rotation = createRotationSetting(settings_json, gimbal.rotation);
        return gimbal;
    }

    static CameraSetting createCameraSetting(const Settings& settings_json)
    {
        CameraSetting setting;

        setting.position = createVectorSetting(settings_json, setting.position);
        setting.rotation = createRotationSetting(settings_json, setting.rotation);

        setting.external = settings_json.getBool("External", setting.external);
        setting.external_ned = settings_json.getBool("ExternalLocal", setting.external_ned);
        setting.draw_sensor = settings_json.getBool("DrawSensor", setting.draw_sensor);

<<<<<<< HEAD
        //bool external = false;                            // define if a sensor is attached to the vehicle itself(false), or to the world and is an external sensor (true)
        //bool external_ned = true;                         // define if the external sensor coordinates should be reported back by the API in local NED or Unreal coordinates
=======
>>>>>>> e8589cb6
        loadCaptureSettings(settings_json, setting.capture_settings);
        loadNoiseSettings(settings_json, setting.noise_settings);
        Settings json_gimbal;
        if (settings_json.getChild("Gimbal", json_gimbal))
            setting.gimbal = createGimbalSetting(json_gimbal);

        return setting;
    }

    static void loadCameraSettings(const Settings& settings_json, std::map<std::string, CameraSetting>& cameras)
    {
        cameras.clear();

        Settings json_parent;
        if (settings_json.getChild("Cameras", json_parent)) {
            std::vector<std::string> keys;
            json_parent.getChildNames(keys);

            for (const auto& key : keys) {
                msr::airlib::Settings child;
                json_parent.getChild(key, child);
                cameras[key] = createCameraSetting(child);
            }
        }
    }

    static void createCaptureSettings(const msr::airlib::Settings& settings_json, CaptureSetting& capture_setting)
    {
        capture_setting.width = settings_json.getInt("Width", capture_setting.width);
        capture_setting.height = settings_json.getInt("Height", capture_setting.height);
        capture_setting.fov_degrees = settings_json.getFloat("FOV_Degrees", capture_setting.fov_degrees);
        capture_setting.auto_exposure_speed = settings_json.getFloat("AutoExposureSpeed", capture_setting.auto_exposure_speed);
        capture_setting.auto_exposure_bias = settings_json.getFloat("AutoExposureBias", capture_setting.auto_exposure_bias);
        capture_setting.auto_exposure_max_brightness = settings_json.getFloat("AutoExposureMaxBrightness", capture_setting.auto_exposure_max_brightness);
        capture_setting.auto_exposure_min_brightness = settings_json.getFloat("AutoExposureMinBrightness", capture_setting.auto_exposure_min_brightness);
        capture_setting.motion_blur_amount = settings_json.getFloat("MotionBlurAmount", capture_setting.motion_blur_amount);
		capture_setting.motion_blur_max = settings_json.getFloat("MotionBlurMax", capture_setting.motion_blur_max);
        capture_setting.image_type = settings_json.getInt("ImageType", 0);
		capture_setting.chromatic_aberration_scale = settings_json.getFloat("ChromaticAberrationScale", capture_setting.chromatic_aberration_scale);
		capture_setting.ignore_marked = settings_json.getBool("IgnoreMarked", capture_setting.ignore_marked);


        capture_setting.target_gamma = settings_json.getFloat("TargetGamma",
            capture_setting.image_type == 0 ? CaptureSetting::kSceneTargetGamma : Utils::nan<float>());

        std::string projection_mode = Utils::toLower(settings_json.getString("ProjectionMode", ""));
        if (projection_mode == "" || projection_mode == "perspective")
            capture_setting.projection_mode = 0; // Perspective
        else if (projection_mode == "orthographic")
            capture_setting.projection_mode = 1; // Orthographic
        else
            throw std::invalid_argument(std::string("CaptureSettings projection_mode has invalid value in settings_json ") + projection_mode);

        capture_setting.ortho_width = settings_json.getFloat("OrthoWidth", capture_setting.ortho_width);
    }

    static void loadSubWindowsSettings(const Settings& settings_json, std::vector<SubwindowSetting>& subwindow_settings)
    {
        //load default subwindows
        initializeSubwindowSettings(subwindow_settings);

        Settings json_parent;
        if (settings_json.getChild("SubWindows", json_parent)) {
            for (size_t child_index = 0; child_index < json_parent.size(); ++child_index) {
                Settings json_settings_child;
                if (json_parent.getChild(child_index, json_settings_child)) {
                    int window_index = json_settings_child.getInt("WindowID", 0);
                    SubwindowSetting& subwindow_setting = subwindow_settings.at(window_index);
                    subwindow_setting.window_index = window_index;
                    subwindow_setting.image_type = Utils::toEnum<ImageType>(
                        json_settings_child.getInt("ImageType", 0));
                    subwindow_setting.visible = json_settings_child.getBool("Visible", false);
                    subwindow_setting.camera_name = getCameraName(json_settings_child);
                }
            }
        }
    }

    static void initializeSubwindowSettings(std::vector<SubwindowSetting>& subwindow_settings)
    {
        subwindow_settings.clear();
        subwindow_settings.push_back(SubwindowSetting(0, ImageType::DepthVis, false, "")); //depth
        subwindow_settings.push_back(SubwindowSetting(0, ImageType::Segmentation, false, "")); //seg
        subwindow_settings.push_back(SubwindowSetting(0, ImageType::Scene, false, "")); //vis
    }

    void loadOtherSettings(const Settings& settings_json)
    {
        //by default we spawn server at local endpoint. Do not use 127.0.0.1 as default below
        //because for docker container default is 0.0.0.0 and people get really confused why things
        //don't work
        api_server_address = settings_json.getString("LocalHostIp", "");
        is_record_ui_visible = settings_json.getBool("RecordUIVisible", true);
        engine_sound = settings_json.getBool("EngineSound", false);
        enable_rpc = settings_json.getBool("EnableRpc", enable_rpc);
        speed_unit_factor = settings_json.getFloat("SpeedUnitFactor", 1.0f);
        speed_unit_label = settings_json.getString("SpeedUnitLabel", "m\\s");
        log_messages_visible = settings_json.getBool("LogMessagesVisible", true);

        {   //load origin geopoint
            Settings origin_geopoint_json;
            if (settings_json.getChild("OriginGeopoint", origin_geopoint_json)) {
                GeoPoint origin = origin_geopoint.home_geo_point;
                origin.latitude = origin_geopoint_json.getDouble("Latitude", origin.latitude);
                origin.longitude = origin_geopoint_json.getDouble("Longitude", origin.longitude);
                origin.altitude = origin_geopoint_json.getFloat("Altitude", origin.altitude);
                origin_geopoint.initialize(origin);
            }
        }

        {   //time of day settings_json
            Settings tod_settings_json;
            if (settings_json.getChild("TimeOfDay", tod_settings_json)) {
                tod_setting.enabled = tod_settings_json.getBool("Enabled", tod_setting.enabled);
                tod_setting.start_datetime = tod_settings_json.getString("StartDateTime", tod_setting.start_datetime);
                tod_setting.celestial_clock_speed = tod_settings_json.getFloat("CelestialClockSpeed", tod_setting.celestial_clock_speed);
                tod_setting.is_start_datetime_dst = tod_settings_json.getBool("StartDateTimeDst", tod_setting.is_start_datetime_dst);
                tod_setting.update_interval_secs = tod_settings_json.getFloat("UpdateIntervalSecs", tod_setting.update_interval_secs);
                tod_setting.move_sun = tod_settings_json.getBool("MoveSun", tod_setting.move_sun);
            }
        }
    }

    static void loadDefaultCameraSetting(const Settings& settings_json, CameraSetting& camera_defaults)
    {
        Settings child_json;
        if (settings_json.getChild("CameraDefaults", child_json)) {
            camera_defaults = createCameraSetting(child_json);
        }
    }

    static void loadCameraDirectorSetting(const Settings& settings_json, 
        CameraDirectorSetting& camera_director, const std::string& simmode_name)
    {
        camera_director = CameraDirectorSetting();

        Settings child_json;
        if (settings_json.getChild("CameraDirector", child_json)) {
            camera_director.position = createVectorSetting(settings_json, camera_director.position);
            camera_director.rotation = createRotationSetting(settings_json, camera_director.rotation);
            camera_director.follow_distance = child_json.getFloat("FollowDistance", camera_director.follow_distance);
        }

		msr::airlib::Settings vehicles_child;
		std::string vehicle_type;
		if (settings_json.getChild("Vehicles", vehicles_child)) {
			std::vector<std::string> keys;
			vehicles_child.getChildNames(keys);
			msr::airlib::Settings child;
			vehicles_child.getChild(keys.at(0), child);
			vehicle_type = child.getString("VehicleType", "");
		}

        if (std::isnan(camera_director.follow_distance)) {
            if (simmode_name == "Car")
				if (vehicle_type == "BoxCar") camera_director.follow_distance = -2;
				else camera_director.follow_distance = -8;
			else if(simmode_name == "SkidVehicle")
				camera_director.follow_distance = -2;
            else
                camera_director.follow_distance = -3;
        }
        if (std::isnan(camera_director.position.x()))
            camera_director.position.x() = camera_director.follow_distance;
        if (std::isnan(camera_director.position.y()))
            camera_director.position.y() = 0;
        if (std::isnan(camera_director.position.z())) {
            if (simmode_name == "Car")
				if (vehicle_type == "BoxCar")  camera_director.position.z() = -2;
				else camera_director.position.z() = -4;

			else if (simmode_name == "SkidVehicle")
				camera_director.position.z() = -2;
            else
                camera_director.position.z() = -2;
        }
    }

    void loadClockSettings(const Settings& settings_json)
    {
        clock_type = settings_json.getString("ClockType", "");

        if (clock_type == "") {
            //default value
            clock_type = "ScalableClock";

            //override if multirotor simmode with simple_flight
            if (simmode_name == "Multirotor") {
                //TODO: this won't work if simple_flight and PX4 is combined together!

                //for multirotors we select steppable fixed interval clock unless we have
                //PX4 enabled vehicle
                clock_type = "SteppableClock";
                for (auto const& vehicle : vehicles)
                {
                    if (vehicle.second->auto_create && 
                        vehicle.second->vehicle_type == kVehicleTypePX4) {
                        clock_type = "ScalableClock";
                        break;
                    }
                }
            }
        }

        clock_speed = settings_json.getFloat("ClockSpeed", 1.0f);
    }

    static void initializeBarometerSetting(BarometerSetting& barometer_setting, const Settings& settings_json)
    {
        unused(barometer_setting);
        unused(settings_json);

        //TODO: set from json as needed
    }

    static void initializeImuSetting(ImuSetting& imu_setting, const Settings& settings_json)
    {
        unused(imu_setting);
        unused(settings_json);

        //TODO: set from json as needed
    }

    static void initializeGpsSetting(GpsSetting& gps_setting, const Settings& settings_json)
    {
        unused(gps_setting);
        unused(settings_json);

        //TODO: set from json as needed
    }

    static void initializeMagnetometerSetting(MagnetometerSetting& magnetometer_setting, const Settings& settings_json)
    {
        unused(magnetometer_setting);
        unused(settings_json);

        //TODO: set from json as needed
    }

    static void initializeDistanceSetting(DistanceSetting& distance_setting, const Settings& settings_json)
    {
        unused(distance_setting);
        unused(settings_json);

        //TODO: set from json as needed
    }

    static void initializeLidarSetting(LidarSetting& lidar_setting, const Settings& settings_json)
    {
		lidar_setting.number_of_channels = settings_json.getInt("NumberOfChannels", lidar_setting.number_of_channels);
        lidar_setting.range = settings_json.getFloat("Range", lidar_setting.range);
        lidar_setting.measurement_per_cycle = settings_json.getInt("MeasurementsPerCycle", lidar_setting.measurement_per_cycle);
        lidar_setting.horizontal_rotation_frequency = settings_json.getInt("RotationsPerSecond", lidar_setting.horizontal_rotation_frequency);

		lidar_setting.generate_noise = settings_json.getBool("GenerateNoise", lidar_setting.generate_noise);
		lidar_setting.min_noise_standard_deviation = settings_json.getFloat("MinNoiseStandardDeviation", lidar_setting.min_noise_standard_deviation);
		lidar_setting.noise_distance_scale = settings_json.getFloat("NoiseDistanceScale", lidar_setting.noise_distance_scale);

		lidar_setting.update_frequency = settings_json.getFloat("UpdateFrequency", lidar_setting.update_frequency);
		lidar_setting.pause_after_measurement = settings_json.getBool("PauseAfterMeasurement", lidar_setting.pause_after_measurement);
		lidar_setting.limit_points = settings_json.getBool("LimitPoints", lidar_setting.limit_points);
        lidar_setting.draw_debug_points = settings_json.getBool("DrawDebugPoints", lidar_setting.draw_debug_points);

        lidar_setting.data_frame = settings_json.getString("DataFrame", lidar_setting.data_frame);

        lidar_setting.vertical_FOV_upper = settings_json.getFloat("VerticalFOVUpper", lidar_setting.vertical_FOV_upper);
        lidar_setting.vertical_FOV_lower = settings_json.getFloat("VerticalFOVLower", lidar_setting.vertical_FOV_lower);
        lidar_setting.horizontal_FOV_start = settings_json.getFloat("HorizontalFOVStart", lidar_setting.horizontal_FOV_start);
        lidar_setting.horizontal_FOV_end = settings_json.getFloat("HorizontalFOVEnd", lidar_setting.horizontal_FOV_end);

        lidar_setting.external = settings_json.getBool("External", lidar_setting.external);
        lidar_setting.external_ned = settings_json.getBool("ExternalLocal", lidar_setting.external_ned);

        lidar_setting.draw_sensor = settings_json.getBool("DrawSensor", lidar_setting.draw_sensor);

        lidar_setting.position = createVectorSetting(settings_json, lidar_setting.position);
        lidar_setting.rotation = createRotationSetting(settings_json, lidar_setting.rotation);
    }

	static void initializeGPULidarSetting(GPULidarSetting& lidar_setting, const Settings& settings_json)
	{
		lidar_setting.number_of_channels = settings_json.getInt("NumberOfChannels", lidar_setting.number_of_channels);
		lidar_setting.range = settings_json.getFloat("Range", lidar_setting.range);
		lidar_setting.measurement_per_cycle = settings_json.getInt("MeasurementsPerCycle", lidar_setting.measurement_per_cycle);
		lidar_setting.horizontal_rotation_frequency = settings_json.getFloat("RotationsPerSecond", lidar_setting.horizontal_rotation_frequency);
		lidar_setting.resolution = settings_json.getInt("Resolution", lidar_setting.resolution);
		lidar_setting.ground_truth = settings_json.getBool("GroundTruth", lidar_setting.ground_truth);
		lidar_setting.generate_noise = settings_json.getBool("GenerateNoise", lidar_setting.generate_noise);
		lidar_setting.generate_intensity = settings_json.getBool("GenerateIntensity", lidar_setting.generate_intensity);
		lidar_setting.min_noise_standard_deviation = settings_json.getFloat("MinNoiseStandardDeviation", lidar_setting.min_noise_standard_deviation);
		lidar_setting.update_frequency = settings_json.getFloat("UpdateFrequency", lidar_setting.update_frequency);
		lidar_setting.noise_distance_scale = settings_json.getFloat("NoiseDistanceScale", lidar_setting.noise_distance_scale);
		lidar_setting.draw_debug_points = settings_json.getBool("DrawDebugPoints", lidar_setting.draw_debug_points);
		lidar_setting.draw_mode = settings_json.getInt("DrawMode", lidar_setting.draw_mode);
		lidar_setting.vertical_FOV_upper = settings_json.getFloat("VerticalFOVUpper", lidar_setting.vertical_FOV_upper);
		lidar_setting.vertical_FOV_lower = settings_json.getFloat("VerticalFOVLower", lidar_setting.vertical_FOV_lower);
		lidar_setting.horizontal_FOV_start = settings_json.getFloat("HorizontalFOVStart", lidar_setting.horizontal_FOV_start);
		lidar_setting.horizontal_FOV_end = settings_json.getFloat("HorizontalFOVEnd", lidar_setting.horizontal_FOV_end);
		lidar_setting.ignore_marked = settings_json.getBool("IgnoreMarked", lidar_setting.ignore_marked);
        lidar_setting.range_max_lambertian_percentage = settings_json.getFloat("rangeMaxLambertianPercentage", lidar_setting.range_max_lambertian_percentage);
        lidar_setting.rain_max_intensity = settings_json.getFloat("rainMaxIntensity", lidar_setting.rain_max_intensity);
        lidar_setting.rain_constant_a = settings_json.getFloat("rainConstantA", lidar_setting.rain_constant_a);
        lidar_setting.rain_constant_b = settings_json.getFloat("rainConstantB", lidar_setting.rain_constant_b);

        if (FILE* file = fopen(msr::airlib::Settings::getExecutableFullPath("materials.csv").c_str(), "r")) {
            fclose(file);
            lidar_setting.material_list_file = msr::airlib::Settings::getExecutableFullPath("materials.csv");
        }
        else {
            lidar_setting.material_list_file = msr::airlib::Settings::Settings::getUserDirectoryFullPath("materials.csv");
        }

        lidar_setting.external = settings_json.getBool("External", lidar_setting.external);
        lidar_setting.external_ned = settings_json.getBool("ExternalLocal", lidar_setting.external_ned);

        lidar_setting.draw_sensor = settings_json.getBool("DrawSensor", lidar_setting.draw_sensor);


		lidar_setting.position = createVectorSetting(settings_json, lidar_setting.position);
		lidar_setting.rotation = createRotationSetting(settings_json, lidar_setting.rotation);
	}

    static void initializeEchoSetting(EchoSetting& echo_setting, const Settings& settings_json)
	{
		echo_setting.number_of_traces = settings_json.getInt("NumberOfTraces", echo_setting.number_of_traces);
		echo_setting.sensor_opening_angle = settings_json.getFloat("SensorOpeningAngle", echo_setting.sensor_opening_angle);
		echo_setting.reflection_opening_angle = settings_json.getFloat("ReflectionOpeningAngle", echo_setting.reflection_opening_angle);
		echo_setting.attenuation_per_distance = settings_json.getFloat("AttenuationPerDistance", echo_setting.attenuation_per_distance);
		echo_setting.attenuation_per_reflection = settings_json.getFloat("AttenuationPerReflection", echo_setting.attenuation_per_reflection);
		echo_setting.attenuation_limit = settings_json.getFloat("AttenuationLimit", echo_setting.attenuation_limit);
		echo_setting.distance_limit = settings_json.getFloat("DistanceLimit", echo_setting.distance_limit);
		echo_setting.reflection_limit = settings_json.getInt("ReflectionLimit", echo_setting.reflection_limit);
		echo_setting.reflection_distance_limit = settings_json.getFloat("ReflectionDistanceLimit", echo_setting.reflection_distance_limit);
		echo_setting.measurement_frequency = settings_json.getFloat("MeasurementFrequency", echo_setting.measurement_frequency);
		echo_setting.sensor_diameter = settings_json.getFloat("SensorDiameter", echo_setting.sensor_diameter);
		echo_setting.pause_after_measurement = settings_json.getBool("PauseAfterMeasurement", echo_setting.pause_after_measurement);

		echo_setting.draw_reflected_points = settings_json.getBool("DrawReflectedPoints", echo_setting.draw_reflected_points);
		echo_setting.draw_reflected_lines = settings_json.getBool("DrawReflectedLines", echo_setting.draw_reflected_lines);
		echo_setting.draw_reflected_paths = settings_json.getBool("DrawReflectedPaths", echo_setting.draw_reflected_paths);
		echo_setting.draw_initial_points = settings_json.getBool("DrawInitialPoints", echo_setting.draw_initial_points);
		echo_setting.draw_bounce_lines = settings_json.getBool("DrawBounceLines", echo_setting.draw_bounce_lines);
		echo_setting.draw_sensor = settings_json.getBool("DrawSensor", echo_setting.draw_sensor);
		echo_setting.draw_external_points = settings_json.getBool("DrawExternalPoints", echo_setting.draw_external_points);
		echo_setting.ignore_marked = settings_json.getBool("IgnoreMarked", echo_setting.ignore_marked);

        echo_setting.external = settings_json.getBool("External", echo_setting.external);
        echo_setting.external_ned = settings_json.getBool("ExternalLocal", echo_setting.external_ned);

		echo_setting.position = createVectorSetting(settings_json, echo_setting.position);
		echo_setting.rotation = createRotationSetting(settings_json, echo_setting.rotation);
	}

    static void initializeSensorTemplateSetting(SensorTemplateSetting& sensortemplate_setting, const Settings& settings_json)
    {
        sensortemplate_setting.measurement_frequency = settings_json.getFloat("MeasurementFrequency", sensortemplate_setting.measurement_frequency);
        sensortemplate_setting.pause_after_measurement = settings_json.getBool("PauseAfterMeasurement", sensortemplate_setting.pause_after_measurement);

        sensortemplate_setting.data_frame = settings_json.getString("DataFrame", sensortemplate_setting.data_frame);

        sensortemplate_setting.attach_link = settings_json.getString("AttachLink", "");

        sensortemplate_setting.position = createVectorSetting(settings_json, sensortemplate_setting.position);
        sensortemplate_setting.rotation = createRotationSetting(settings_json, sensortemplate_setting.rotation);
    }

    static void initializeMarLocUwbSensorSetting(MarLocUwbSetting& marlocUwb_setting, const Settings& settings_json)
    {
        marlocUwb_setting.measurement_frequency = settings_json.getFloat("MeasurementFrequency", marlocUwb_setting.measurement_frequency);
        marlocUwb_setting.pause_after_measurement = settings_json.getBool("PauseAfterMeasurement", marlocUwb_setting.pause_after_measurement);
        marlocUwb_setting.number_of_traces = settings_json.getInt("NumberOfTraces", marlocUwb_setting.number_of_traces);
        marlocUwb_setting.sensor_opening_angle = settings_json.getFloat("SensorOpeningAngle", marlocUwb_setting.sensor_opening_angle);

        marlocUwb_setting.data_frame = settings_json.getString("DataFrame", marlocUwb_setting.data_frame);

        marlocUwb_setting.attach_link = settings_json.getString("AttachLink", "");

        marlocUwb_setting.position = createVectorSetting(settings_json, marlocUwb_setting.position);
        marlocUwb_setting.rotation = createRotationSetting(settings_json, marlocUwb_setting.rotation);
    }

    static std::unique_ptr<SensorSetting> createSensorSetting(
        SensorBase::SensorType sensor_type, const std::string& sensor_name,
        bool enabled)
    {
        std::unique_ptr<SensorSetting> sensor_setting;

        switch (sensor_type) {
        case SensorBase::SensorType::Barometer:
            sensor_setting = std::unique_ptr<SensorSetting>(new BarometerSetting());
            break;
        case SensorBase::SensorType::Imu:
            sensor_setting = std::unique_ptr<SensorSetting>(new ImuSetting());
            break;
        case SensorBase::SensorType::Gps:
            sensor_setting = std::unique_ptr<SensorSetting>(new GpsSetting());
            break;
        case SensorBase::SensorType::Magnetometer:
            sensor_setting = std::unique_ptr<SensorSetting>(new MagnetometerSetting());
            break;
        case SensorBase::SensorType::Distance:
            sensor_setting = std::unique_ptr<SensorSetting>(new DistanceSetting());
            break;
        case SensorBase::SensorType::Lidar:
            sensor_setting = std::unique_ptr<SensorSetting>(new LidarSetting());
            break;
		case SensorBase::SensorType::GPULidar:
			sensor_setting = std::unique_ptr<SensorSetting>(new GPULidarSetting());
			break;
        case SensorBase::SensorType::Echo:
            sensor_setting = std::unique_ptr<SensorSetting>(new EchoSetting());
            break;
        case SensorBase::SensorType::SensorTemplate:
            sensor_setting = std::unique_ptr<SensorSetting>(new SensorTemplateSetting());
            break;
        case SensorBase::SensorType::MarlocUwb:
            sensor_setting = std::unique_ptr<SensorSetting>(new MarLocUwbSetting());
            break;
        default:
            throw std::invalid_argument("Unexpected sensor type");
        }

        sensor_setting->sensor_type = sensor_type;
        sensor_setting->sensor_name = sensor_name;
        sensor_setting->enabled = enabled;

        return sensor_setting;
    }

    static void initializeSensorSetting(SensorSetting* sensor_setting, const Settings& settings_json)
    {
        sensor_setting->enabled = settings_json.getBool("Enabled", sensor_setting->enabled);

        switch (sensor_setting->sensor_type) {
        case SensorBase::SensorType::Barometer:
            initializeBarometerSetting(*static_cast<BarometerSetting*>(sensor_setting), settings_json);
            break;
        case SensorBase::SensorType::Imu:
            initializeImuSetting(*static_cast<ImuSetting*>(sensor_setting), settings_json);
            break;
        case SensorBase::SensorType::Gps:
            initializeGpsSetting(*static_cast<GpsSetting*>(sensor_setting), settings_json);
            break;
        case SensorBase::SensorType::Magnetometer:
            initializeMagnetometerSetting(*static_cast<MagnetometerSetting*>(sensor_setting), settings_json);
            break;
        case SensorBase::SensorType::Distance:
            initializeDistanceSetting(*static_cast<DistanceSetting*>(sensor_setting), settings_json);
            break;
        case SensorBase::SensorType::Lidar:
            initializeLidarSetting(*static_cast<LidarSetting*>(sensor_setting), settings_json);
            break;
		case SensorBase::SensorType::GPULidar:
			initializeGPULidarSetting(*static_cast<GPULidarSetting*>(sensor_setting), settings_json);
			break;
		case SensorBase::SensorType::Echo:
            initializeEchoSetting(*static_cast<EchoSetting*>(sensor_setting), settings_json);
            break;
        case SensorBase::SensorType::SensorTemplate:
            initializeSensorTemplateSetting(*static_cast<SensorTemplateSetting*>(sensor_setting), settings_json);
            break;
        case SensorBase::SensorType::MarlocUwb:
            initializeMarLocUwbSensorSetting(*static_cast<MarLocUwbSetting*>(sensor_setting), settings_json);
            break;
        default:
            throw std::invalid_argument("Unexpected sensor type");
        }
    }

    // creates and intializes sensor settings from json
    static void loadSensorSettings( const Settings& settings_json, const std::string& collectionName,
        std::map<std::string, std::unique_ptr<SensorSetting>>& sensors)
    {
        msr::airlib::Settings sensors_child;
        if (settings_json.getChild(collectionName, sensors_child)) {
            std::vector<std::string> keys;
            sensors_child.getChildNames(keys);

            for (const auto& key : keys) {
                msr::airlib::Settings child;
                sensors_child.getChild(key, child);

                auto sensor_type = Utils::toEnum<SensorBase::SensorType>(child.getInt("SensorType", 0));
                auto enabled = child.getBool("Enabled", false);
       
                sensors[key] = createSensorSetting(sensor_type, key, enabled);
                initializeSensorSetting(sensors[key].get(), child);
            }
        }
    }

    // creates default sensor list when none specified in json
    static void createDefaultSensorSettings(const std::string& simmode_name,
        std::map<std::string, std::unique_ptr<SensorSetting>>& sensors)
    {
        if (simmode_name == "Multirotor") {
            sensors["imu"] = createSensorSetting(SensorBase::SensorType::Imu, "imu", true);
            sensors["magnetometer"] = createSensorSetting(SensorBase::SensorType::Magnetometer, "magnetometer", true);
            sensors["gps"] = createSensorSetting(SensorBase::SensorType::Gps, "gps", true);
            sensors["barometer"] = createSensorSetting(SensorBase::SensorType::Barometer, "barometer", true);
        }
        else {
            // no sensors added for other modes
        }
    }

    // loads or creates default sensor list
    static void loadDefaultSensorSettings(const std::string& simmode_name, 
        const Settings& settings_json,
        std::map<std::string, std::unique_ptr<SensorSetting>>& sensors)
    {
        msr::airlib::Settings sensors_child;
        if (settings_json.getChild("DefaultSensors", sensors_child))
            loadSensorSettings(settings_json, "DefaultSensors", sensors);
        else
            createDefaultSensorSettings(simmode_name, sensors);
    }
};

}} //namespace
#endif<|MERGE_RESOLUTION|>--- conflicted
+++ resolved
@@ -1150,11 +1150,6 @@
         setting.external_ned = settings_json.getBool("ExternalLocal", setting.external_ned);
         setting.draw_sensor = settings_json.getBool("DrawSensor", setting.draw_sensor);
 
-<<<<<<< HEAD
-        //bool external = false;                            // define if a sensor is attached to the vehicle itself(false), or to the world and is an external sensor (true)
-        //bool external_ned = true;                         // define if the external sensor coordinates should be reported back by the API in local NED or Unreal coordinates
-=======
->>>>>>> e8589cb6
         loadCaptureSettings(settings_json, setting.capture_settings);
         loadNoiseSettings(settings_json, setting.noise_settings);
         Settings json_gimbal;
