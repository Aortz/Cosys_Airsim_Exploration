// Copyright (c) Microsoft Corporation. All rights reserved.
// Licensed under the MIT License.

#ifndef msr_airlib_Common_hpp
#define msr_airlib_Common_hpp

#include <string>
#include <memory>
#include <vector>
#include <unordered_map>
#include <unordered_set>
#include <iostream>
#include <cstdint>
#include "common/common_utils/Utils.hpp"
#include "common_utils/RandomGenerator.hpp"
#include "VectorMath.hpp"

#ifndef _CRT_SECURE_NO_WARNINGS
#define _CRT_SECURE_NO_WARNINGS 1
#endif

#define RpcLibPort 41451
<<<<<<< HEAD

namespace msr { namespace airlib {
=======
>>>>>>> 9c84fc13

namespace msr
{
namespace airlib
{

    //numericals
    typedef float real_T;
    //this is not required for most compilers
    typedef unsigned int uint;

    //well known types
    typedef msr::airlib::VectorMathf VectorMath;
    typedef VectorMath::Vector3f Vector3r;
    typedef VectorMath::Vector2f Vector2r;
    typedef VectorMath::Vector1f Vector1r;
    typedef VectorMath::Array3f Array3r;
    typedef VectorMath::Pose Pose;
    typedef VectorMath::Quaternionf Quaternionr;
    typedef VectorMath::Matrix3x3f Matrix3x3r;
    typedef VectorMath::AngleAxisf AngleAxisr;
    typedef common_utils::RandomGeneratorF RandomGeneratorR;
    typedef common_utils::RandomGeneratorGaussianF RandomGeneratorGausianR;
    typedef std::string string;
    typedef common_utils::Utils Utils;
    typedef VectorMath::RandomVectorGaussianT RandomVectorGaussianR;
    typedef VectorMath::RandomVectorT RandomVectorR;
    typedef uint64_t TTimePoint;
    typedef double TTimeDelta;

    template <typename T>
    using vector = std::vector<T>;
    template <typename TKey, typename TValue>
    using unordered_map = std::unordered_map<TKey, TValue>;
    template <typename TKey>
    using unordered_set = std::unordered_set<TKey>;
    template <typename T>
    using unique_ptr = std::unique_ptr<T>;
    template <typename T>
    using shared_ptr = std::shared_ptr<T>;
    template <typename T>
    using vector_size_type = typename std::vector<T>::size_type;

    inline std::ostream& operator<<(std::ostream& os, Quaternionr const& q)
    {
        float p, r, y;
        VectorMath::toEulerianAngle(q, p, r, y);
        return os << "(" << r << "\t" << p << "\t" << y << ")" << q.w() << q.x() << "\t" << q.y() << "\t" << q.z() << "\t";
    }

    inline std::ostream& operator<<(std::ostream& os, Vector3r const& vec)
    {
        return os << vec.x() << "\t" << vec.y() << "\t" << vec.z() << "\t";
    }
}
} //namespace
#endif
<|MERGE_RESOLUTION|>--- conflicted
+++ resolved
@@ -1,84 +1,79 @@
-// Copyright (c) Microsoft Corporation. All rights reserved.
-// Licensed under the MIT License.
-
-#ifndef msr_airlib_Common_hpp
-#define msr_airlib_Common_hpp
-
-#include <string>
-#include <memory>
-#include <vector>
-#include <unordered_map>
-#include <unordered_set>
-#include <iostream>
-#include <cstdint>
-#include "common/common_utils/Utils.hpp"
-#include "common_utils/RandomGenerator.hpp"
-#include "VectorMath.hpp"
-
-#ifndef _CRT_SECURE_NO_WARNINGS
-#define _CRT_SECURE_NO_WARNINGS 1
-#endif
-
-#define RpcLibPort 41451
-<<<<<<< HEAD
-
-namespace msr { namespace airlib {
-=======
->>>>>>> 9c84fc13
-
-namespace msr
-{
-namespace airlib
-{
-
-    //numericals
-    typedef float real_T;
-    //this is not required for most compilers
-    typedef unsigned int uint;
-
-    //well known types
-    typedef msr::airlib::VectorMathf VectorMath;
-    typedef VectorMath::Vector3f Vector3r;
-    typedef VectorMath::Vector2f Vector2r;
-    typedef VectorMath::Vector1f Vector1r;
-    typedef VectorMath::Array3f Array3r;
-    typedef VectorMath::Pose Pose;
-    typedef VectorMath::Quaternionf Quaternionr;
-    typedef VectorMath::Matrix3x3f Matrix3x3r;
-    typedef VectorMath::AngleAxisf AngleAxisr;
-    typedef common_utils::RandomGeneratorF RandomGeneratorR;
-    typedef common_utils::RandomGeneratorGaussianF RandomGeneratorGausianR;
-    typedef std::string string;
-    typedef common_utils::Utils Utils;
-    typedef VectorMath::RandomVectorGaussianT RandomVectorGaussianR;
-    typedef VectorMath::RandomVectorT RandomVectorR;
-    typedef uint64_t TTimePoint;
-    typedef double TTimeDelta;
-
-    template <typename T>
-    using vector = std::vector<T>;
-    template <typename TKey, typename TValue>
-    using unordered_map = std::unordered_map<TKey, TValue>;
-    template <typename TKey>
-    using unordered_set = std::unordered_set<TKey>;
-    template <typename T>
-    using unique_ptr = std::unique_ptr<T>;
-    template <typename T>
-    using shared_ptr = std::shared_ptr<T>;
-    template <typename T>
-    using vector_size_type = typename std::vector<T>::size_type;
-
-    inline std::ostream& operator<<(std::ostream& os, Quaternionr const& q)
-    {
-        float p, r, y;
-        VectorMath::toEulerianAngle(q, p, r, y);
-        return os << "(" << r << "\t" << p << "\t" << y << ")" << q.w() << q.x() << "\t" << q.y() << "\t" << q.z() << "\t";
-    }
-
-    inline std::ostream& operator<<(std::ostream& os, Vector3r const& vec)
-    {
-        return os << vec.x() << "\t" << vec.y() << "\t" << vec.z() << "\t";
-    }
-}
-} //namespace
-#endif
+// Copyright (c) Microsoft Corporation. All rights reserved.
+// Licensed under the MIT License.
+
+#ifndef msr_airlib_Common_hpp
+#define msr_airlib_Common_hpp
+
+#include <string>
+#include <memory>
+#include <vector>
+#include <unordered_map>
+#include <unordered_set>
+#include <iostream>
+#include <cstdint>
+#include "common/common_utils/Utils.hpp"
+#include "common_utils/RandomGenerator.hpp"
+#include "VectorMath.hpp"
+
+#ifndef _CRT_SECURE_NO_WARNINGS
+#define _CRT_SECURE_NO_WARNINGS 1
+#endif
+
+#define RpcLibPort 41451
+
+namespace msr
+{
+namespace airlib
+{
+
+    //numericals
+    typedef float real_T;
+    //this is not required for most compilers
+    typedef unsigned int uint;
+
+    //well known types
+    typedef msr::airlib::VectorMathf VectorMath;
+    typedef VectorMath::Vector3f Vector3r;
+    typedef VectorMath::Vector2f Vector2r;
+    typedef VectorMath::Vector1f Vector1r;
+    typedef VectorMath::Array3f Array3r;
+    typedef VectorMath::Pose Pose;
+    typedef VectorMath::Quaternionf Quaternionr;
+    typedef VectorMath::Matrix3x3f Matrix3x3r;
+    typedef VectorMath::AngleAxisf AngleAxisr;
+    typedef common_utils::RandomGeneratorF RandomGeneratorR;
+    typedef common_utils::RandomGeneratorGaussianF RandomGeneratorGausianR;
+    typedef std::string string;
+    typedef common_utils::Utils Utils;
+    typedef VectorMath::RandomVectorGaussianT RandomVectorGaussianR;
+    typedef VectorMath::RandomVectorT RandomVectorR;
+    typedef uint64_t TTimePoint;
+    typedef double TTimeDelta;
+
+    template <typename T>
+    using vector = std::vector<T>;
+    template <typename TKey, typename TValue>
+    using unordered_map = std::unordered_map<TKey, TValue>;
+    template <typename TKey>
+    using unordered_set = std::unordered_set<TKey>;
+    template <typename T>
+    using unique_ptr = std::unique_ptr<T>;
+    template <typename T>
+    using shared_ptr = std::shared_ptr<T>;
+    template <typename T>
+    using vector_size_type = typename std::vector<T>::size_type;
+
+    inline std::ostream& operator<<(std::ostream& os, Quaternionr const& q)
+    {
+        float p, r, y;
+        VectorMath::toEulerianAngle(q, p, r, y);
+        return os << "(" << r << "\t" << p << "\t" << y << ")" << q.w() << q.x() << "\t" << q.y() << "\t" << q.z() << "\t";
+    }
+
+    inline std::ostream& operator<<(std::ostream& os, Vector3r const& vec)
+    {
+        return os << vec.x() << "\t" << vec.y() << "\t" << vec.z() << "\t";
+    }
+}
+} //namespace
+#endif