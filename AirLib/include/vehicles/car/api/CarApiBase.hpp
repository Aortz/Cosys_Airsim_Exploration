--- conflicted
+++ resolved
@@ -95,28 +95,12 @@
             initialize(vehicle_setting, sensor_factory, state, environment);
         }
 
-<<<<<<< HEAD
-        //reset sensors last after their ground truth has been reset
-        getSensors().reset();
-    }
-    virtual void update(float delta = 0) override
-    {
-        VehicleApiBase::update(delta);
+        virtual void update(float delta = 0) override
+        {
+            VehicleApiBase::update(delta);
 
-        getSensors().update(delta);
-    }
-    void reportState(StateReporter& reporter) override
-    {
-        getSensors().reportState(reporter);
-    }
-=======
-        virtual void update() override
-        {
-            VehicleApiBase::update();
-
-            getSensors().update();
+            getSensors().update(delta);
         }
->>>>>>> 9c84fc13
 
         void reportState(StateReporter& reporter) override
         {
