--- conflicted
+++ resolved
@@ -72,12 +72,9 @@
         virtual bool runConsoleCommand(const std::string& command) = 0;
         virtual bool setObjectScale(const std::string& object_name, const Vector3r& scale) = 0;
         virtual std::unique_ptr<std::vector<std::string>> swapTextures(const std::string& tag, int tex_id = 0, int component_id = 0, int material_id = 0) = 0;
-<<<<<<< HEAD
         virtual bool setLightIntensity(const std::string& light_name, float intensity) = 0;
-=======
         virtual bool setObjectMaterial(const std::string& object_name, const std::string& material_name) = 0;
         virtual bool setObjectMaterialFromTexture(const std::string& object_name, const std::string& texture_path) = 0;
->>>>>>> 7c8d0ced
         virtual vector<MeshPositionVertexBuffersResponse> getMeshPositionVertexBuffers() const = 0;
 
         virtual bool createVoxelGrid(const Vector3r& position, const int& x_size, const int& y_size, const int& z_size, const float& res, const std::string& output_file) = 0;
