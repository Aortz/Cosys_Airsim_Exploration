--- conflicted
+++ resolved
@@ -67,7 +67,8 @@
         virtual void simPlotTransformsWithNames(const vector<Pose>& poses, const vector<std::string>& names, float tf_scale, float tf_thickness, float text_scale, const vector<float>& text_color_rgba, float duration) = 0;
 
         virtual std::vector<std::string> listSceneObjects(const std::string& name_regex) const = 0;
-        virtual Pose getObjectPose(const std::string& object_name) const = 0;
+        virtual std::vector<std::string> listInstanceSegmentationObjects() const = 0;
+        virtual std::vector<Pose> listInstanceSegmentationPoses(bool ned = true, bool only_visible = false) const = 0;        virtual Pose getObjectPose(const std::string& object_name, bool ned = true) const = 0;
         virtual Vector3r getObjectScale(const std::string& object_name) const = 0;
         virtual bool setObjectPose(const std::string& object_name, const Pose& pose, bool teleport) = 0;
         virtual bool runConsoleCommand(const std::string& command) = 0;
@@ -131,54 +132,4 @@
 }
 } //namespace
 
-<<<<<<< HEAD
-    virtual ~WorldSimApiBase() = default;
-
-    virtual bool isPaused() const = 0;
-    virtual void reset() = 0;
-    virtual void pause(bool is_paused) = 0;
-    virtual void continueForTime(double seconds) = 0;
-
-    virtual void setTimeOfDay(bool is_enabled, const std::string& start_datetime, bool is_start_datetime_dst,
-        float celestial_clock_speed, float update_interval_secs, bool move_sun) = 0;
-
-    virtual void enableWeather(bool enable) = 0;
-    virtual void setWeatherParameter(WeatherParameter param, float val) = 0;
-
-    virtual bool setSegmentationObjectID(const std::string& mesh_name, int object_id, bool is_name_regex = false) = 0;
-    virtual int getSegmentationObjectID(const std::string& mesh_name) const = 0;
-
-    virtual void printLogMessage(const std::string& message,
-        const std::string& message_param = "", unsigned char severity = 0) = 0;
-
-    virtual std::vector<std::string> listSceneObjects(const std::string& name_regex) const = 0;
-    virtual std::vector<std::string> listInstanceSegmentationObjects() const = 0;
-    virtual std::vector<Pose> listInstanceSegmentationPoses(bool ned = true, bool only_visible = false) const = 0;
-    virtual Pose getObjectPose(const std::string& object_name, bool ned = true) const = 0;
-    virtual bool setObjectPose(const std::string& object_name, const Pose& pose, bool teleport) = 0;
-
-    //----------- APIs to control ACharacter in scene ----------/
-    virtual void charSetFaceExpression(const std::string& expression_name, float value, const std::string& character_name) = 0;
-    virtual float charGetFaceExpression(const std::string& expression_name, const std::string& character_name) const = 0;
-    virtual std::vector<std::string> charGetAvailableFaceExpressions() = 0;
-    virtual void charSetSkinDarkness(float value, const std::string& character_name) = 0;
-    virtual float charGetSkinDarkness(const std::string& character_name) const = 0;
-    virtual void charSetSkinAgeing(float value, const std::string& character_name) = 0;
-    virtual float charGetSkinAgeing(const std::string& character_name) const = 0;
-    virtual void charSetHeadRotation(const msr::airlib::Quaternionr& q, const std::string& character_name) = 0;
-    virtual msr::airlib::Quaternionr charGetHeadRotation(const std::string& character_name) const = 0;
-    virtual void charSetBonePose(const std::string& bone_name, const msr::airlib::Pose& pose, const std::string& character_name) = 0;
-    virtual msr::airlib::Pose charGetBonePose(const std::string& bone_name, const std::string& character_name) const = 0;
-    virtual void charResetBonePose(const std::string& bone_name, const std::string& character_name) = 0;
-    virtual void charSetFacePreset(const std::string& preset_name, float value, const std::string& character_name) = 0;
-    virtual void charSetFacePresets(const std::unordered_map<std::string, float>& presets, const std::string& character_name) = 0;
-    virtual void charSetBonePoses(const std::unordered_map<std::string, msr::airlib::Pose>& poses, const std::string& character_name) = 0;
-    virtual std::unordered_map<std::string, msr::airlib::Pose> charGetBonePoses(const std::vector<std::string>& bone_names, const std::string& character_name) const = 0;
-
-};
-
-
-}} //namespace
-=======
->>>>>>> 9c84fc13
 #endif