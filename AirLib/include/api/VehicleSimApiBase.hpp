--- conflicted
+++ resolved
@@ -63,20 +63,6 @@
         virtual void setDistortionParam(const std::string& camera_name, const std::string& param_name, float value) = 0;
         virtual std::vector<float> getDistortionParams(const std::string& camera_name) = 0;
 
-<<<<<<< HEAD
-    virtual void addDetectionFilterMeshName(const std::string& camera_name, ImageCaptureBase::ImageType image_type, const std::string& mesh_name) = 0;
-    virtual void setDetectionFilterRadius(const std::string& camera_name, ImageCaptureBase::ImageType image_type, const float radius_cm) = 0;
-    virtual void clearDetectionMeshNames(const std::string& camera_name, ImageCaptureBase::ImageType image_type) = 0;
-    virtual std::vector<DetectionInfo> getDetections(const std::string& camera_name, ImageCaptureBase::ImageType image_type) const = 0;
-
-
-    //use pointer here because of derived classes for VehicleSetting
-    const AirSimSettings::VehicleSetting* getVehicleSetting() const
-    {
-        return AirSimSettings::singleton().getVehicleSetting(getVehicleName());
-    }
-};
-=======
         virtual CollisionInfo getCollisionInfo() const = 0;
         virtual int getRemoteControlID() const = 0; //which RC to use, 0 is first one, -1 means disable RC (use keyborad)
         virtual RCData getRCData() const = 0; //get reading from RC from simulator's host OS
@@ -84,7 +70,11 @@
         virtual std::string getRecordFileLine(bool is_header_line) const = 0;
         virtual void toggleTrace() = 0;
         virtual void setTraceLine(const std::vector<float>& color_rgba, float thickness) = 0;
->>>>>>> 4c6a82f1
+
+        virtual void addDetectionFilterMeshName(const std::string& camera_name, ImageCaptureBase::ImageType image_type, const std::string& mesh_name) = 0;
+        virtual void setDetectionFilterRadius(const std::string& camera_name, ImageCaptureBase::ImageType image_type, const float radius_cm) = 0;
+        virtual void clearDetectionMeshNames(const std::string& camera_name, ImageCaptureBase::ImageType image_type) = 0;
+        virtual std::vector<DetectionInfo> getDetections(const std::string& camera_name, ImageCaptureBase::ImageType image_type) const = 0;
 
         //use pointer here because of derived classes for VehicleSetting
         const AirSimSettings::VehicleSetting* getVehicleSetting() const
