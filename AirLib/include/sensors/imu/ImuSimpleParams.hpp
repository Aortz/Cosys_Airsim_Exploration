--- conflicted
+++ resolved
@@ -1,139 +1,76 @@
-// Copyright (c) Microsoft Corporation. All rights reserved.
-// Licensed under the MIT License.
-
-#ifndef msr_airlib_SimpleImuParams_hpp
-#define msr_airlib_SimpleImuParams_hpp
-
-#include "common/Common.hpp"
-#include "common/EarthUtils.hpp"
-#include "common/AirSimSettings.hpp"
-#include <cmath>
-
-namespace msr
-{
-<<<<<<< HEAD
-    namespace airlib
-    {
-
-        // A description of the parameters:
-        // https://github.com/ethz-asl/kalibr/wiki/IMU-Noise-Model-and-Intrinsics
-        struct ImuSimpleParams
-        {
-            /* ref: Parameter values are for MPU 6000 IMU from InvenSense
-        Design and Characterization of a Low Cost MEMS IMU Cluster for Precision Navigation
-        Daniel R. Greenheck, 2009, sec 2.2, pp 17
-        http://epublications.marquette.edu/cgi/viewcontent.cgi?article=1326&context=theses_open
-        Datasheet:
-        https://www.invensense.com/wp-content/uploads/2015/02/MPU-6000-Datasheet1.pdf
-        For Allan Variance/Deviation plots see http://www.invensense.com/wp-content/uploads/2015/02/MPU-3300-Datasheet.pdf
-        */
-            struct Gyroscope
-            {
-                //angular random walk (ARW)
-                real_T arw = 0.30f / sqrt(3600.0f) * M_PIf / 180; //deg/sqrt(hour) converted to rad/sqrt(sec)
-                //Bias Stability (tau = 500s)
-                real_T tau = 500;
-                real_T bias_stability = 4.6f / 3600 * M_PIf / 180; //deg/hr converted to rad/sec
-                Vector3r turn_on_bias = Vector3r::Zero(); //assume calibration is done
-            } gyro;
-
-            struct Accelerometer
-            {
-                //velocity random walk (ARW)
-                real_T vrw = 0.24f * EarthUtils::Gravity / 1.0E3f; //mg converted to m/s^2
-                //Bias Stability (tau = 800s)
-                real_T tau = 800;
-                real_T bias_stability = 36.0f * 1E-6f * EarthUtils::Gravity; //ug converted to m/s^2
-                Vector3r turn_on_bias = Vector3r::Zero(); //assume calibration is done
-            } accel;
-
-            real_T min_sample_time = 1 / 1000.0f; //internal IMU frequency
-
-            bool initializeFromSettings(const AirSimSettings::ImuSetting& settings)
-            {
-                if (!std::isnan(settings.angular_random_walk)) {
-                    gyro.arw = settings.angular_random_walk;
-                }
-                gyro.tau = settings.gyro_bias_stability_tau;
-                if (!std::isnan(settings.gyro_bias_stability)) {
-                    gyro.bias_stability = settings.gyro_bias_stability;
-                }
-                if (!std::isnan(settings.velocity_random_walk)) {
-                    accel.vrw = settings.velocity_random_walk;
-                }
-                accel.tau = settings.accel_bias_stability_tau;
-                if (!std::isnan(settings.accel_bias_stability)) {
-                    accel.bias_stability = settings.accel_bias_stability;
-                }
-                return settings.generate_noise;
-            }
-        };
-    }
-} //namespace
-#endif
-=======
-namespace airlib
-{
-
-    // A description of the parameters:
-    // https://github.com/ethz-asl/kalibr/wiki/IMU-Noise-Model-and-Intrinsics
-    struct ImuSimpleParams
-    {
-        /* ref: Parameter values are for MPU 6000 IMU from InvenSense 
-    Design and Characterization of a Low Cost MEMS IMU Cluster for Precision Navigation
-    Daniel R. Greenheck, 2009, sec 2.2, pp 17
-    http://epublications.marquette.edu/cgi/viewcontent.cgi?article=1326&context=theses_open
-    Datasheet:
-    https://www.invensense.com/wp-content/uploads/2015/02/MPU-6000-Datasheet1.pdf
-    For Allan Variance/Deviation plots see http://www.invensense.com/wp-content/uploads/2015/02/MPU-3300-Datasheet.pdf
-    */
-        struct Gyroscope
-        {
-            //angular random walk (ARW)
-            real_T arw = 0.30f / sqrt(3600.0f) * M_PIf / 180; //deg/sqrt(hour) converted to rad/sqrt(sec)
-            //Bias Stability (tau = 500s)
-            real_T tau = 500;
-            real_T bias_stability = 4.6f / 3600 * M_PIf / 180; //deg/hr converted to rad/sec
-            Vector3r turn_on_bias = Vector3r::Zero(); //assume calibration is done
-        } gyro;
-
-        struct Accelerometer
-        {
-            //velocity random walk (ARW)
-            real_T vrw = 0.24f * EarthUtils::Gravity / 1.0E3f; //mg converted to m/s^2
-            //Bias Stability (tau = 800s)
-            real_T tau = 800;
-            real_T bias_stability = 36.0f * 1E-6f * EarthUtils::Gravity; //ug converted to m/s^2
-            Vector3r turn_on_bias = Vector3r::Zero(); //assume calibration is done
-        } accel;
-
-        real_T min_sample_time = 1 / 1000.0f; //internal IMU frequency
-
-        void initializeFromSettings(const AirSimSettings::ImuSetting& settings)
-        {
-            const auto& json = settings.settings;
-            float arw = json.getFloat("AngularRandomWalk", Utils::nan<float>());
-            if (!std::isnan(arw)) {
-                gyro.arw = arw / sqrt(3600.0f) * M_PIf / 180; // //deg/sqrt(hour) converted to rad/sqrt(sec)
-            }
-            gyro.tau = json.getFloat("GyroBiasStabilityTau", gyro.tau);
-            float bias_stability = json.getFloat("GyroBiasStability", Utils::nan<float>());
-            if (!std::isnan(bias_stability)) {
-                gyro.bias_stability = bias_stability / 3600 * M_PIf / 180; //deg/hr converted to rad/sec
-            }
-            auto vrw = json.getFloat("VelocityRandomWalk", Utils::nan<float>());
-            if (!std::isnan(vrw)) {
-                accel.vrw = vrw * EarthUtils::Gravity / 1.0E3f; //mg converted to m/s^2
-            }
-            accel.tau = json.getFloat("AccelBiasStabilityTau", accel.tau);
-            bias_stability = json.getFloat("AccelBiasStability", Utils::nan<float>());
-            if (!std::isnan(bias_stability)) {
-                accel.bias_stability = bias_stability * 1E-6f * EarthUtils::Gravity; //ug converted to m/s^2
-            }
-        }
-    };
-}
-} //namespace
-#endif
-
->>>>>>> 9c84fc13
+// Copyright (c) Microsoft Corporation. All rights reserved.
+// Licensed under the MIT License.
+
+#ifndef msr_airlib_SimpleImuParams_hpp
+#define msr_airlib_SimpleImuParams_hpp
+
+#include "common/Common.hpp"
+#include "common/EarthUtils.hpp"
+#include "common/AirSimSettings.hpp"
+#include <cmath>
+
+namespace msr
+{
+namespace airlib
+{
+
+    // A description of the parameters:
+    // https://github.com/ethz-asl/kalibr/wiki/IMU-Noise-Model-and-Intrinsics
+    struct ImuSimpleParams
+    {
+        /* ref: Parameter values are for MPU 6000 IMU from InvenSense
+    Design and Characterization of a Low Cost MEMS IMU Cluster for Precision Navigation
+    Daniel R. Greenheck, 2009, sec 2.2, pp 17
+    http://epublications.marquette.edu/cgi/viewcontent.cgi?article=1326&context=theses_open
+    Datasheet:
+    https://www.invensense.com/wp-content/uploads/2015/02/MPU-6000-Datasheet1.pdf
+    For Allan Variance/Deviation plots see http://www.invensense.com/wp-content/uploads/2015/02/MPU-3300-Datasheet.pdf
+    */
+        struct Gyroscope
+        {
+            //angular random walk (ARW)
+            real_T arw = 0.30f / sqrt(3600.0f) * M_PIf / 180; //deg/sqrt(hour) converted to rad/sqrt(sec)
+            //Bias Stability (tau = 500s)
+            real_T tau = 500;
+            real_T bias_stability = 4.6f / 3600 * M_PIf / 180; //deg/hr converted to rad/sec
+            Vector3r turn_on_bias = Vector3r::Zero(); //assume calibration is done
+        } gyro;
+
+        struct Accelerometer
+        {
+            //velocity random walk (ARW)
+            real_T vrw = 0.24f * EarthUtils::Gravity / 1.0E3f; //mg converted to m/s^2
+            //Bias Stability (tau = 800s)
+            real_T tau = 800;
+            real_T bias_stability = 36.0f * 1E-6f * EarthUtils::Gravity; //ug converted to m/s^2
+            Vector3r turn_on_bias = Vector3r::Zero(); //assume calibration is done
+        } accel;
+
+        real_T min_sample_time = 1 / 1000.0f; //internal IMU frequency
+
+        void initializeFromSettings(const AirSimSettings::ImuSetting& settings)
+        {
+            const auto& json = settings.settings;
+            float arw = json.getFloat("AngularRandomWalk", Utils::nan<float>());
+            if (!std::isnan(arw)) {
+                gyro.arw = arw / sqrt(3600.0f) * M_PIf / 180; // //deg/sqrt(hour) converted to rad/sqrt(sec)
+            }
+            gyro.tau = json.getFloat("GyroBiasStabilityTau", gyro.tau);
+            float bias_stability = json.getFloat("GyroBiasStability", Utils::nan<float>());
+            if (!std::isnan(bias_stability)) {
+                gyro.bias_stability = bias_stability / 3600 * M_PIf / 180; //deg/hr converted to rad/sec
+            }
+            auto vrw = json.getFloat("VelocityRandomWalk", Utils::nan<float>());
+            if (!std::isnan(vrw)) {
+                accel.vrw = vrw * EarthUtils::Gravity / 1.0E3f; //mg converted to m/s^2
+            }
+            accel.tau = json.getFloat("AccelBiasStabilityTau", accel.tau);
+            bias_stability = json.getFloat("AccelBiasStability", Utils::nan<float>());
+            if (!std::isnan(bias_stability)) {
+                accel.bias_stability = bias_stability * 1E-6f * EarthUtils::Gravity; //ug converted to m/s^2
+            }
+        }
+    };
+}
+} //namespace
+#endif