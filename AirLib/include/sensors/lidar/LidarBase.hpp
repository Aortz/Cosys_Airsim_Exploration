--- conflicted
+++ resolved
@@ -6,37 +6,10 @@
 
 #include "sensors/SensorBase.hpp"
 
-<<<<<<< HEAD
-namespace msr { namespace airlib {
-
-class LidarBase : public SensorBase {
-public:
-    LidarBase(const std::string& sensor_name = "")
-        : SensorBase(sensor_name)
-    {}
-
-public: //types
-    struct Output { //fields to enable creation of ROS message PointCloud2 and LaserScan
-
-        // header
-        TTimePoint time_stamp;
-        Pose relative_pose;
-
-        // data
-        // - array of floats that represent [x,y,z] coordinate for each point hit within the range
-        //       x0, y0, z0, x1, y1, z1, ..., xn, yn, zn
-        //       TODO: Do we need an intensity place-holder [x,y,z, intensity]?
-        // - in lidar local NED coordinates
-        // - in meters
-        vector<real_T> point_cloud;
-		vector<std::string> groundtruth;
-    };
-=======
 namespace msr
 {
 namespace airlib
 {
->>>>>>> 9c84fc13
 
     class LidarBase : public SensorBase
     {
