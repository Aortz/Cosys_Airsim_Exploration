--- conflicted
+++ resolved
@@ -1,111 +1,3 @@
-<<<<<<< HEAD
-// Copyright (c) Microsoft Corporation. All rights reserved.
-// Licensed under the MIT License.
-
-#ifndef msr_airlib_Gps_hpp
-#define msr_airlib_Gps_hpp
-
-#include <random>
-#include "common/Common.hpp"
-#include "GpsSimpleParams.hpp"
-#include "GpsBase.hpp"
-#include "common/FirstOrderFilter.hpp"
-#include "common/FrequencyLimiter.hpp"
-#include "common/DelayLine.hpp"
-
-
-namespace msr { namespace airlib {
-
-class GpsSimple : public GpsBase {
-public: //methods
-    GpsSimple(const AirSimSettings::GpsSetting& setting = AirSimSettings::GpsSetting())
-        : GpsBase(setting.sensor_name)
-    {
-        // initialize params
-        params_.initializeFromSettings(setting);
-
-        //initialize frequency limiter
-        freq_limiter_.initialize(params_.update_frequency, params_.startup_delay);
-        delay_line_.initialize(params_.update_latency);
-
-        //initialize filters
-        eph_filter.initialize(params_.eph_time_constant, params_.eph_final, params_.eph_initial); //starting dilution set to 100 which we will reduce over time to targeted 0.3f, with 45% accuracy within 100 updates, each update occurring at 0.2s interval
-        epv_filter.initialize(params_.epv_time_constant, params_.epv_final, params_.epv_initial);
-    }
-
-    //*** Start: UpdatableState implementation ***//
-    virtual void reset() override
-    {
-        GpsBase::reset();
-
-        freq_limiter_.reset();
-        delay_line_.reset();
-
-        eph_filter.reset();
-        epv_filter.reset();
-
-        addOutputToDelayLine(eph_filter.getOutput(), epv_filter.getOutput());
-    }
-
-    virtual void update(float delta = 0) override
-    {
-        GpsBase::update(delta);
-
-        freq_limiter_.update(delta);
-        eph_filter.update(delta);
-        epv_filter.update(delta);
-
-        if (freq_limiter_.isWaitComplete()) {   //update output
-            addOutputToDelayLine(eph_filter.getOutput(), epv_filter.getOutput());
-        }
-
-        delay_line_.update(delta);
-
-        if (freq_limiter_.isWaitComplete())
-            setOutput(delay_line_.getOutput());
-    }
-
-    //*** End: UpdatableState implementation ***//
-
-    virtual ~GpsSimple() = default;
-private:
-    void addOutputToDelayLine(real_T eph, real_T epv)
-    {
-        Output output;
-        const GroundTruth& ground_truth = getGroundTruth();
-
-        //GNSS
-        output.gnss.time_utc = static_cast<uint64_t>(clock()->nowNanos() / 1.0E3);
-        output.gnss.geo_point = ground_truth.environment->getState().geo_point;
-        output.gnss.eph = eph;
-        output.gnss.epv = epv;
-        output.gnss.velocity = ground_truth.kinematics->twist.linear;
-        output.is_valid = true;
-
-        output.gnss.fix_type =
-            output.gnss.eph <= params_.eph_min_3d ? GnssFixType::GNSS_FIX_3D_FIX
-            : output.gnss.eph <= params_.eph_min_2d ? GnssFixType::GNSS_FIX_2D_FIX
-            : GnssFixType::GNSS_FIX_NO_FIX;
-
-        output.time_stamp = clock()->nowNanos();
-
-        delay_line_.push_back(output);
-    }
-
-
-private:
-    typedef std::normal_distribution<> NormalDistribution;
-
-    GpsSimpleParams params_;
-
-    FirstOrderFilter<real_T> eph_filter, epv_filter;
-    FrequencyLimiter freq_limiter_;
-    DelayLine<Output> delay_line_;
-};
-
-}} //namespace
-#endif
-=======
 // Copyright (c) Microsoft Corporation. All rights reserved.
 // Licensed under the MIT License.
 
@@ -155,19 +47,19 @@
             addOutputToDelayLine(eph_filter.getOutput(), epv_filter.getOutput());
         }
 
-        virtual void update() override
+        virtual void update(float delta = 0) override
         {
-            GpsBase::update();
+            GpsBase::update(delta);
 
-            freq_limiter_.update();
-            eph_filter.update();
-            epv_filter.update();
+            freq_limiter_.update(delta);
+            eph_filter.update(delta);
+            epv_filter.update(delta);
 
             if (freq_limiter_.isWaitComplete()) { //update output
                 addOutputToDelayLine(eph_filter.getOutput(), epv_filter.getOutput());
             }
 
-            delay_line_.update();
+            delay_line_.update(delta);
 
             if (freq_limiter_.isWaitComplete())
                 setOutput(delay_line_.getOutput());
@@ -212,5 +104,4 @@
     };
 }
 } //namespace
-#endif
->>>>>>> 9c84fc13
+#endif