--- conflicted
+++ resolved
@@ -1,58 +1,3 @@
-<<<<<<< HEAD
-// Copyright (c) Microsoft Corporation. All rights reserved.
-// Licensed under the MIT License.
-
-#ifndef msr_airlib_MagnetometerBase_hpp
-#define msr_airlib_MagnetometerBase_hpp
-
-
-#include "sensors/SensorBase.hpp"
-
-
-namespace msr { namespace airlib {
-
-class MagnetometerBase  : public SensorBase {
-public:
-    MagnetometerBase(const std::string& sensor_name = "")
-        : SensorBase(sensor_name)
-    {}
-
-public: //types
-    struct Output { //same fields as ROS message
-        TTimePoint time_stamp;
-        Vector3r magnetic_field_body; //in Gauss
-        vector<real_T> magnetic_field_covariance; //9 elements 3x3 matrix    
-    };
-
-
-public:
-    virtual void reportState(StateReporter& reporter) override
-    {
-        //call base
-        UpdatableObject::reportState(reporter);
-
-        reporter.writeValue("Mag-Vec", output_.magnetic_field_body);
-    }
-
-    const Output& getOutput() const
-    {
-        return output_;
-    }
-
-protected:
-    void setOutput(const Output& output)
-    {
-        output_ = output;
-    }
-
-private:
-    Output output_;
-};
-
-
-}} //namespace
-#endif 
-=======
 // Copyright (c) Microsoft Corporation. All rights reserved.
 // Licensed under the MIT License.
 
@@ -107,5 +52,4 @@
     };
 }
 } //namespace
-#endif
->>>>>>> 9c84fc13
+#endif