--- conflicted
+++ resolved
@@ -1,307 +1,269 @@
-// Copyright (c) Microsoft Corporation. All rights reserved.
-// Licensed under the MIT License.
-
-#ifndef airsim_core_PhysicsBody_hpp
-#define airsim_core_PhysicsBody_hpp
-
-#include "common/Common.hpp"
-#include "common/UpdatableObject.hpp"
-#include "PhysicsBodyVertex.hpp"
-#include "common/CommonStructs.hpp"
-#include "Kinematics.hpp"
-#include "Environment.hpp"
-#include <unordered_set>
-#include <exception>
-
-namespace msr
-{
-namespace airlib
-{
-
-    class PhysicsBody : public UpdatableObject
-    {
-    public: //interface
-        virtual real_T getRestitution() const = 0;
-        virtual real_T getFriction() const = 0;
-
-        //derived class may return covariant type
-        virtual uint wrenchVertexCount() const
-        {
-            return 0;
-        }
-        virtual PhysicsBodyVertex& getWrenchVertex(uint index)
-        {
-            unused(index);
-            throw std::out_of_range("no physics vertex are available");
-        }
-        virtual const PhysicsBodyVertex& getWrenchVertex(uint index) const
-        {
-            unused(index);
-            throw std::out_of_range("no physics vertex are available");
-        }
-
-        virtual uint dragVertexCount() const
-        {
-            return 0;
-        }
-        virtual PhysicsBodyVertex& getDragVertex(uint index)
-        {
-            unused(index);
-            throw std::out_of_range("no physics vertex are available");
-        }
-        virtual const PhysicsBodyVertex& getDragVertex(uint index) const
-        {
-            unused(index);
-            throw std::out_of_range("no physics vertex are available");
-        }
-        virtual void setCollisionInfo(const CollisionInfo& collision_info)
-        {
-            collision_info_ = collision_info;
-        }
-
-        virtual void updateKinematics(const Kinematics::State& state)
-        {
-            if (VectorMath::hasNan(state.twist.linear)) {
-                //Utils::DebugBreak();
-                Utils::log("Linear velocity had NaN!", Utils::kLogLevelError);
-            }
-
-            kinematics_->setState(state);
-            kinematics_->update();
-        }
-        /**
-     * Update kinematics without a state
-     */
-        virtual void updateKinematics()
-        {
-            kinematics_->update();
-        }
-
-<<<<<<< HEAD
-    virtual void update(float delta = 0) override
-    {
-        UpdatableObject::update(delta);
-
-        //update individual vertices - each vertex takes control signal as input and
-        //produces force and thrust as output
-        for (uint vertex_index = 0; vertex_index < wrenchVertexCount(); ++vertex_index) {
-            getWrenchVertex(vertex_index).update(delta);
-        }
-        for (uint vertex_index = 0; vertex_index < dragVertexCount(); ++vertex_index) {
-            getDragVertex(vertex_index).update(delta);
-=======
-    public: //methods
-        //constructors
-        PhysicsBody()
-        {
-            //allow default constructor with later call for initialize
-        }
-        PhysicsBody(real_T mass, const Matrix3x3r& inertia, Kinematics* kinematics, Environment* environment)
-        {
-            initialize(mass, inertia, kinematics, environment);
-        }
-        void initialize(real_T mass, const Matrix3x3r& inertia, Kinematics* kinematics, Environment* environment)
-        {
-            mass_ = mass;
-            mass_inv_ = 1.0f / mass;
-            inertia_ = inertia;
-            inertia_inv_ = inertia_.inverse();
-            environment_ = environment;
-            environment_->setParent(this);
-            kinematics_ = kinematics;
-            kinematics_->setParent(this);
-        }
-
-        //enable physics body detection
-        virtual UpdatableObject* getPhysicsBody() override
-        {
-            return this;
-        }
-
-        //*** Start: UpdatableState implementation ***//
-        virtual void resetImplementation() override
-        {
-            if (environment_)
-                environment_->reset();
-            wrench_ = Wrench::zero();
-            collision_info_ = CollisionInfo();
-            collision_response_ = CollisionResponse();
-            grounded_ = false;
-
-            //update individual vertices
-            for (uint vertex_index = 0; vertex_index < wrenchVertexCount(); ++vertex_index) {
-                getWrenchVertex(vertex_index).reset();
-            }
-            for (uint vertex_index = 0; vertex_index < dragVertexCount(); ++vertex_index) {
-                getDragVertex(vertex_index).reset();
-            }
->>>>>>> 9c84fc13
-        }
-
-        virtual void update() override
-        {
-            UpdatableObject::update();
-
-            //update individual vertices - each vertex takes control signal as input and
-            //produces force and thrust as output
-            for (uint vertex_index = 0; vertex_index < wrenchVertexCount(); ++vertex_index) {
-                getWrenchVertex(vertex_index).update();
-            }
-            for (uint vertex_index = 0; vertex_index < dragVertexCount(); ++vertex_index) {
-                getDragVertex(vertex_index).update();
-            }
-        }
-
-        virtual void reportState(StateReporter& reporter) override
-        {
-            //call base
-            UpdatableObject::reportState(reporter);
-
-            reporter.writeHeading("Kinematics");
-        }
-        //*** End: UpdatableState implementation ***//
-
-        //getters
-        real_T getMass() const
-        {
-            return mass_;
-        }
-        real_T getMassInv() const
-        {
-            return mass_inv_;
-        }
-        const Matrix3x3r& getInertia() const
-        {
-            return inertia_;
-        }
-        const Matrix3x3r& getInertiaInv() const
-        {
-            return inertia_inv_;
-        }
-
-        const Pose& getPose() const
-        {
-            return kinematics_->getPose();
-        }
-        void setPose(const Pose& pose)
-        {
-            return kinematics_->setPose(pose);
-        }
-        const Twist& getTwist() const
-        {
-            return kinematics_->getTwist();
-        }
-        void setTwist(const Twist& twist)
-        {
-            return kinematics_->setTwist(twist);
-        }
-
-        const Kinematics::State& getKinematics() const
-        {
-            return kinematics_->getState();
-        }
-
-        const Kinematics::State& getInitialKinematics() const
-        {
-            return kinematics_->getInitialState();
-        }
-        const Environment& getEnvironment() const
-        {
-            return *environment_;
-        }
-        Environment& getEnvironment()
-        {
-            return *environment_;
-        }
-        bool hasEnvironment() const
-        {
-            return environment_ != nullptr;
-        }
-        const Wrench& getWrench() const
-        {
-            return wrench_;
-        }
-        void setWrench(const Wrench& wrench)
-        {
-            wrench_ = wrench;
-        }
-        const CollisionInfo& getCollisionInfo() const
-        {
-            return collision_info_;
-        }
-
-        const CollisionResponse& getCollisionResponseInfo() const
-        {
-            return collision_response_;
-        }
-        CollisionResponse& getCollisionResponseInfo()
-        {
-            return collision_response_;
-        }
-
-        bool isGrounded() const
-        {
-            return grounded_;
-        }
-        void setGrounded(bool grounded)
-        {
-            grounded_ = grounded;
-        }
-
-        void lock()
-        {
-            mutex_.lock();
-        }
-
-<<<<<<< HEAD
-    void lock()
-    {
-        mutex_.lock();
-    }
-
-    void unlock()
-    {
-        mutex_.unlock();
-    }
-
-public:
-    //for use in physics engine: //TODO: use getter/setter or friend method?
-    TTimePoint last_kinematics_time;
-=======
-        void unlock()
-        {
-            mutex_.unlock();
-        }
->>>>>>> 9c84fc13
-
-    public:
-        //for use in physics engine: //TODO: use getter/setter or friend method?
-        TTimePoint last_kinematics_time;
-
-    private:
-        real_T mass_, mass_inv_;
-        Matrix3x3r inertia_, inertia_inv_;
-
-        Kinematics* kinematics_ = nullptr;
-        Environment* environment_ = nullptr;
-
-<<<<<<< HEAD
-    CollisionInfo collision_info_;
-    CollisionResponse collision_response_;    
-	bool grounded_ = false;
-    std::mutex mutex_;
-};
-=======
-        //force is in world frame but torque is not
-        Wrench wrench_;
-
-        CollisionInfo collision_info_;
-        CollisionResponse collision_response_;
->>>>>>> 9c84fc13
-
-        bool grounded_ = false;
-        std::mutex mutex_;
-    };
-}
-} //namespace
-#endif
+// Copyright (c) Microsoft Corporation. All rights reserved.
+// Licensed under the MIT License.
+
+#ifndef airsim_core_PhysicsBody_hpp
+#define airsim_core_PhysicsBody_hpp
+
+#include "common/Common.hpp"
+#include "common/UpdatableObject.hpp"
+#include "PhysicsBodyVertex.hpp"
+#include "common/CommonStructs.hpp"
+#include "Kinematics.hpp"
+#include "Environment.hpp"
+#include <unordered_set>
+#include <exception>
+
+namespace msr
+{
+namespace airlib
+{
+
+    class PhysicsBody : public UpdatableObject
+    {
+    public: //interface
+        virtual real_T getRestitution() const = 0;
+        virtual real_T getFriction() const = 0;
+
+        //derived class may return covariant type
+        virtual uint wrenchVertexCount() const
+        {
+            return 0;
+        }
+        virtual PhysicsBodyVertex& getWrenchVertex(uint index)
+        {
+            unused(index);
+            throw std::out_of_range("no physics vertex are available");
+        }
+        virtual const PhysicsBodyVertex& getWrenchVertex(uint index) const
+        {
+            unused(index);
+            throw std::out_of_range("no physics vertex are available");
+        }
+
+        virtual uint dragVertexCount() const
+        {
+            return 0;
+        }
+        virtual PhysicsBodyVertex& getDragVertex(uint index)
+        {
+            unused(index);
+            throw std::out_of_range("no physics vertex are available");
+        }
+        virtual const PhysicsBodyVertex& getDragVertex(uint index) const
+        {
+            unused(index);
+            throw std::out_of_range("no physics vertex are available");
+        }
+        virtual void setCollisionInfo(const CollisionInfo& collision_info)
+        {
+            collision_info_ = collision_info;
+        }
+
+        virtual void updateKinematics(const Kinematics::State& state)
+        {
+            if (VectorMath::hasNan(state.twist.linear)) {
+                //Utils::DebugBreak();
+                Utils::log("Linear velocity had NaN!", Utils::kLogLevelError);
+            }
+
+            kinematics_->setState(state);
+            kinematics_->update();
+        }
+        /**
+     * Update kinematics without a state
+     */
+        virtual void updateKinematics()
+        {
+            kinematics_->update();
+        }
+
+    public: //methods
+        //constructors
+        PhysicsBody()
+        {
+            //allow default constructor with later call for initialize
+        }
+        PhysicsBody(real_T mass, const Matrix3x3r& inertia, Kinematics* kinematics, Environment* environment)
+        {
+            initialize(mass, inertia, kinematics, environment);
+        }
+        void initialize(real_T mass, const Matrix3x3r& inertia, Kinematics* kinematics, Environment* environment)
+        {
+            mass_ = mass;
+            mass_inv_ = 1.0f / mass;
+            inertia_ = inertia;
+            inertia_inv_ = inertia_.inverse();
+            environment_ = environment;
+            environment_->setParent(this);
+            kinematics_ = kinematics;
+            kinematics_->setParent(this);
+        }
+
+        //enable physics body detection
+        virtual UpdatableObject* getPhysicsBody() override
+        {
+            return this;
+        }
+
+        //*** Start: UpdatableState implementation ***//
+        virtual void resetImplementation() override
+        {
+            if (environment_)
+                environment_->reset();
+            wrench_ = Wrench::zero();
+            collision_info_ = CollisionInfo();
+            collision_response_ = CollisionResponse();
+            grounded_ = false;
+
+            //update individual vertices
+            for (uint vertex_index = 0; vertex_index < wrenchVertexCount(); ++vertex_index) {
+                getWrenchVertex(vertex_index).reset();
+            }
+            for (uint vertex_index = 0; vertex_index < dragVertexCount(); ++vertex_index) {
+                getDragVertex(vertex_index).reset();
+            }
+        }
+
+        virtual void update(float delta = 0) override
+        {
+            UpdatableObject::update(delta);
+
+            //update individual vertices - each vertex takes control signal as input and
+            //produces force and thrust as output
+            for (uint vertex_index = 0; vertex_index < wrenchVertexCount(); ++vertex_index) {
+                getWrenchVertex(vertex_index).update(delta);
+            }
+            for (uint vertex_index = 0; vertex_index < dragVertexCount(); ++vertex_index) {
+                getDragVertex(vertex_index).update(delta);
+            }
+        }
+
+        virtual void reportState(StateReporter& reporter) override
+        {
+            //call base
+            UpdatableObject::reportState(reporter);
+
+            reporter.writeHeading("Kinematics");
+        }
+        //*** End: UpdatableState implementation ***//
+
+        //getters
+        real_T getMass() const
+        {
+            return mass_;
+        }
+        real_T getMassInv() const
+        {
+            return mass_inv_;
+        }
+        const Matrix3x3r& getInertia() const
+        {
+            return inertia_;
+        }
+        const Matrix3x3r& getInertiaInv() const
+        {
+            return inertia_inv_;
+        }
+
+        const Pose& getPose() const
+        {
+            return kinematics_->getPose();
+        }
+        void setPose(const Pose& pose)
+        {
+            return kinematics_->setPose(pose);
+        }
+        const Twist& getTwist() const
+        {
+            return kinematics_->getTwist();
+        }
+        void setTwist(const Twist& twist)
+        {
+            return kinematics_->setTwist(twist);
+        }
+
+        const Kinematics::State& getKinematics() const
+        {
+            return kinematics_->getState();
+        }
+
+        const Kinematics::State& getInitialKinematics() const
+        {
+            return kinematics_->getInitialState();
+        }
+        const Environment& getEnvironment() const
+        {
+            return *environment_;
+        }
+        Environment& getEnvironment()
+        {
+            return *environment_;
+        }
+        bool hasEnvironment() const
+        {
+            return environment_ != nullptr;
+        }
+        const Wrench& getWrench() const
+        {
+            return wrench_;
+        }
+        void setWrench(const Wrench& wrench)
+        {
+            wrench_ = wrench;
+        }
+        const CollisionInfo& getCollisionInfo() const
+        {
+            return collision_info_;
+        }
+
+        const CollisionResponse& getCollisionResponseInfo() const
+        {
+            return collision_response_;
+        }
+        CollisionResponse& getCollisionResponseInfo()
+        {
+            return collision_response_;
+        }
+
+        bool isGrounded() const
+        {
+            return grounded_;
+        }
+        void setGrounded(bool grounded)
+        {
+            grounded_ = grounded;
+        }
+
+        void lock()
+        {
+            mutex_.lock();
+        }
+
+        void unlock()
+        {
+            mutex_.unlock();
+        }
+
+    public:
+        //for use in physics engine: //TODO: use getter/setter or friend method?
+        TTimePoint last_kinematics_time;
+
+    private:
+        real_T mass_, mass_inv_;
+        Matrix3x3r inertia_, inertia_inv_;
+
+        Kinematics* kinematics_ = nullptr;
+        Environment* environment_ = nullptr;
+
+        //force is in world frame but torque is not
+        Wrench wrench_;
+
+        CollisionInfo collision_info_;
+        CollisionResponse collision_response_;
+
+        bool grounded_ = false;
+        std::mutex mutex_;
+    };
+}
+} //namespace
+#endif